#include "Version.h"
#include "cli/cli_utils.h"
#include "data_loader/DataLoader.h"
#include "models/models.h"
#include "nn/CRFModelConfig.h"
#include "nn/ModBaseRunner.h"
#include "nn/Runners.h"
#include "read_pipeline/AlignerNode.h"
#include "read_pipeline/BaseSpaceDuplexCallerNode.h"
#include "read_pipeline/DuplexReadTaggingNode.h"
#include "read_pipeline/HtsWriter.h"
#include "read_pipeline/Pipelines.h"
#include "read_pipeline/ProgressTracker.h"
#include "read_pipeline/ReadFilterNode.h"
#include "read_pipeline/ReadToBamTypeNode.h"
#include "utils/SampleSheet.h"
#include "utils/bam_utils.h"
#include "utils/basecaller_utils.h"
#include "utils/duplex_utils.h"
#include "utils/log_utils.h"
#include "utils/parameters.h"
#include "utils/stats.h"
#include "utils/sys_stats.h"
#include "utils/torch_utils.h"
#include "utils/types.h"

#include <argparse.hpp>
#include <htslib/sam.h>
#include <spdlog/spdlog.h>

#include <memory>
#include <thread>
#include <unordered_set>

namespace dorado {

using dorado::utils::default_parameters;
using namespace std::chrono_literals;

int duplex(int argc, char* argv[]) {
    using dorado::utils::default_parameters;
    utils::InitLogging();
    // TODO: Re-enable torch deterministic for duplex after OOM
    // on smaller VRAM GPUs is fixed.
    // The issue appears to be that enabling deterministic algorithms
    // through torch requires a larger CUBLAS workspace to be configured.
    // This larger CUBLAS workspace is causing memory fragmentation in
    // the CUDACaching allocator since the workspace memory is always cached
    // and there's no threadsafe way to clear the workspace memory for a
    // specific CUBLAS handle/stream combination through public APIs.
    // Details: When the first set of simplex basecalls
    // happen, the caching allocator is able to allocate memory for
    // inference + decode + CUBLAS workspace. Then when the stereo model
    // is run the first time, the caching allocator finds enough memory for
    // that model's inference + decode + CUBLAS workspace because the memory
    // footprint for the stero model is much smaller. However, when the next
    // simplex call is run on the same GPU, the allocator can't find enough
    // contiguous unreserved memory for the simplex
    // inference and decode step because of the fragmentation caused by the
    // cached CUBLAS workspace from the stero model. This causes OOM.
    //utils::make_torch_deterministic();
    torch::set_num_threads(1);

    cli::ArgParser parser("dorado");
    parser.visible.add_argument("model").help("Model");
    parser.visible.add_argument("reads").help(
            "Reads in POD5 format or BAM/SAM format for basespace.");
    parser.visible.add_argument("--pairs")
            .default_value(std::string(""))
            .help("Space-delimited csv containing read ID pairs. If not provided, pairing will be "
                  "performed automatically");
    parser.visible.add_argument("--emit-fastq").default_value(false).implicit_value(true);
    parser.visible.add_argument("--emit-sam")
            .help("Output in SAM format.")
            .default_value(false)
            .implicit_value(true);
    parser.visible.add_argument("-t", "--threads").default_value(0).scan<'i', int>();

    parser.visible.add_argument("-x", "--device")
            .help("device string in format \"cuda:0,...,N\", \"cuda:all\", \"metal\" etc..")
            .default_value(utils::default_parameters.device);

    parser.visible.add_argument("-b", "--batchsize")
            .default_value(default_parameters.batchsize)
            .scan<'i', int>()
            .help("if 0 an optimal batchsize will be selected. batchsizes are rounded to the "
                  "closest multiple of 64.");

    parser.visible.add_argument("-c", "--chunksize")
            .default_value(default_parameters.chunksize)
            .scan<'i', int>();

    parser.visible.add_argument("-o", "--overlap")
            .default_value(default_parameters.overlap)
            .scan<'i', int>();

    parser.visible.add_argument("-r", "--recursive")
            .default_value(false)
            .implicit_value(true)
            .help("Recursively scan through directories to load FAST5 and POD5 files");

    parser.visible.add_argument("-l", "--read-ids")
            .help("A file with a newline-delimited list of reads to basecall. If not provided, all "
                  "reads will be basecalled")
            .default_value(std::string(""));

    parser.visible.add_argument("--min-qscore")
            .help("Discard reads with mean Q-score below this threshold.")
            .default_value(0)
            .scan<'i', int>();

    parser.visible.add_argument("--reference")
            .help("Path to reference for alignment.")
            .default_value(std::string(""));

    int verbosity = 0;
    parser.visible.add_argument("-v", "--verbose")
            .default_value(false)
            .implicit_value(true)
            .nargs(0)
            .action([&](const auto&) { ++verbosity; })
            .append();

<<<<<<< HEAD
    parser.visible.add_argument("--modified-bases")
            .nargs(argparse::nargs_pattern::at_least_one)
            .action([](const std::string& value) {
                const auto& mods = models::modified_mods();
                if (std::find(mods.begin(), mods.end(), value) == mods.end()) {
                    spdlog::error(
                            "'{}' is not a supported modification please select from {}", value,
                            std::accumulate(
                                    std::next(mods.begin()), mods.end(), mods[0],
                                    [](std::string a, std::string b) { return a + ", " + b; }));
                    std::exit(EXIT_FAILURE);
                }
                return value;
            });

    parser.visible.add_argument("--modified-bases-models")
            .default_value(std::string())
            .help("a comma separated list of modified base models");

    parser.visible.add_argument("--modified-bases-threshold")
            .default_value(default_parameters.methylation_threshold)
            .scan<'f', float>()
            .help("the minimum predicted methylation probability for a modified base to be emitted "
                  "in an all-context model, [0, 1]");

    cli::add_minimap2_arguments(parser, Aligner::dflt_options);
=======
    cli::add_minimap2_arguments(parser, AlignerNode::dflt_options);
>>>>>>> 656766b5
    cli::add_internal_arguments(parser);

    try {
        cli::parse(parser, argc, argv);

        auto device(parser.visible.get<std::string>("-x"));
        auto model(parser.visible.get<std::string>("model"));

        if (model.find("fast") != std::string::npos) {
            spdlog::warn("Fast models are currently not recommended for duplex basecalling.");
        }

        auto reads(parser.visible.get<std::string>("reads"));
        std::string pairs_file = parser.visible.get<std::string>("--pairs");
        auto threads = static_cast<size_t>(parser.visible.get<int>("--threads"));
        auto min_qscore(parser.visible.get<int>("--min-qscore"));
        auto ref = parser.visible.get<std::string>("--reference");
        const bool basespace_duplex = (model.compare("basespace") == 0);
        std::vector<std::string> args(argv, argv + argc);
        if (parser.visible.get<bool>("--verbose")) {
            utils::SetVerboseLogging(static_cast<dorado::utils::VerboseLogLevel>(verbosity));
        }

        auto mod_bases = parser.visible.get<std::vector<std::string>>("--modified-bases");
        auto mod_bases_models = parser.visible.get<std::string>("--modified-bases-models");

        if (mod_bases.size() && !mod_bases_models.empty()) {
            spdlog::error(
                    "only one of --modified-bases or --modified-bases-models should be specified.");
            std::exit(EXIT_FAILURE);
        } else if (mod_bases.size()) {
            std::vector<std::string> m;
            std::transform(
                    mod_bases.begin(), mod_bases.end(), std::back_inserter(m),
                    [&model](std::string m) { return models::get_modification_model(model, m); });

            mod_bases_models =
                    std::accumulate(std::next(m.begin()), m.end(), m[0],
                                    [](std::string a, std::string b) { return a + "," + b; });
        }
        std::map<std::string, std::string> template_complement_map;
        auto read_list = utils::load_read_list(parser.visible.get<std::string>("--read-ids"));

        std::unordered_set<std::string> read_list_from_pairs;

        if (!pairs_file.empty()) {
            spdlog::info("> Loading pairs file");
            template_complement_map = utils::load_pairs_file(pairs_file);
            read_list_from_pairs = utils::get_read_list_from_pairs(template_complement_map);
            spdlog::info("> Pairs file loaded with {} reads.", read_list_from_pairs.size());
        } else {
            spdlog::info(
                    "> No duplex pairs file provided, pairing will be performed automatically");
        }

        bool emit_moves = false, duplex = true;

        auto output_mode = HtsWriter::OutputMode::BAM;

        auto emit_fastq = parser.visible.get<bool>("--emit-fastq");
        auto emit_sam = parser.visible.get<bool>("--emit-sam");

        if (emit_fastq && emit_sam) {
            throw std::runtime_error("Only one of --emit-{fastq, sam} can be set (or none).");
        }

        if (emit_fastq) {
            if (!parser.visible.get<std::string>("--reference").empty()) {
                spdlog::error(
                        "--emit-fastq cannot be used with --reference as FASTQ cannot store "
                        "alignment results.");
                std::exit(EXIT_FAILURE);
            }
            spdlog::info(
                    " - Note: FASTQ output is not recommended as not all data can be preserved.");
            output_mode = HtsWriter::OutputMode::FASTQ;
        } else if (emit_sam || utils::is_fd_tty(stdout)) {
            output_mode = HtsWriter::OutputMode::SAM;
        } else if (utils::is_fd_pipe(stdout)) {
            output_mode = HtsWriter::OutputMode::UBAM;
        }

        bool recursive_file_loading = parser.visible.get<bool>("--recursive");

        const std::string dump_stats_file = parser.hidden.get<std::string>("--dump_stats_file");
        const std::string dump_stats_filter = parser.hidden.get<std::string>("--dump_stats_filter");
        const size_t max_stats_records = static_cast<size_t>(dump_stats_file.empty() ? 0 : 100000);

        size_t num_reads = (basespace_duplex ? read_list_from_pairs.size()
                                             : DataLoader::get_num_reads(reads, read_list, {},
                                                                         recursive_file_loading));
        spdlog::debug("> Reads to process: {}", num_reads);

        SamHdrPtr hdr(sam_hdr_init());
        cli::add_pg_hdr(hdr.get(), args);

        PipelineDescriptor pipeline_desc;
        auto hts_writer = PipelineDescriptor::InvalidNodeHandle;
        auto aligner = PipelineDescriptor::InvalidNodeHandle;
        auto converted_reads_sink = PipelineDescriptor::InvalidNodeHandle;
        if (ref.empty()) {
            hts_writer = pipeline_desc.add_node<HtsWriter>({}, "-", output_mode, 4, num_reads);
            converted_reads_sink = hts_writer;
        } else {
            auto options = cli::process_minimap2_arguments(parser, AlignerNode::dflt_options);
            aligner = pipeline_desc.add_node<AlignerNode>({}, ref, options,
                                                          std::thread::hardware_concurrency());
            hts_writer = pipeline_desc.add_node<HtsWriter>({}, "-", output_mode, 4, num_reads);
            pipeline_desc.add_node_sink(aligner, hts_writer);
            converted_reads_sink = aligner;
        }
        auto read_converter = pipeline_desc.add_node<ReadToBamType>(
                {converted_reads_sink}, emit_moves, 2, 0.0f, nullptr, 1000);
        auto duplex_read_tagger = pipeline_desc.add_node<DuplexReadTaggingNode>({read_converter});
        // The minimum sequence length is set to 5 to avoid issues with duplex node printing very short sequences for mismatched pairs.
        std::unordered_set<std::string> read_ids_to_filter;
        auto read_filter_node = pipeline_desc.add_node<ReadFilterNode>(
                {duplex_read_tagger}, min_qscore, default_parameters.min_sequence_length,
                read_ids_to_filter, 5);

        std::unique_ptr<dorado::Pipeline> pipeline;
        ProgressTracker tracker(int(num_reads), duplex);
        std::vector<dorado::stats::StatsCallable> stats_callables;
        stats_callables.push_back(
                [&tracker](const stats::NamedStats& stats) { tracker.update_progress_bar(stats); });
        stats::NamedStats final_stats;
        std::unique_ptr<dorado::stats::StatsSampler> stats_sampler;
        std::vector<dorado::stats::StatsReporter> stats_reporters{dorado::stats::sys_stats_report};

        constexpr auto kStatsPeriod = 100ms;

        if (basespace_duplex) {  // Execute a Basespace duplex pipeline.
            if (pairs_file.empty()) {
                spdlog::error("The --pairs argument is required for the basespace model.");
                return 1;  // Exit with an error code
            }

            spdlog::info("> Loading reads");
            auto read_map = read_bam(reads, read_list_from_pairs);

            spdlog::info("> Starting Basespace Duplex Pipeline");
            threads = threads == 0 ? std::thread::hardware_concurrency() : threads;

            pipeline_desc.add_node<BaseSpaceDuplexCallerNode>({read_filter_node},
                                                              std::move(template_complement_map),
                                                              std::move(read_map), threads);

            pipeline = Pipeline::create(std::move(pipeline_desc), &stats_reporters);
            if (pipeline == nullptr) {
                spdlog::error("Failed to create pipeline");
                std::exit(EXIT_FAILURE);
            }

            // Write header as no read group info is needed.
            auto& hts_writer_ref = dynamic_cast<HtsWriter&>(pipeline->get_node_ref(hts_writer));
            hts_writer_ref.set_and_write_header(hdr.get());

            constexpr auto kStatsPeriod = 100ms;
            stats_sampler = std::make_unique<dorado::stats::StatsSampler>(
                    kStatsPeriod, stats_reporters, stats_callables, max_stats_records);
        } else {  // Execute a Stereo Duplex pipeline.

            const auto model_path = std::filesystem::canonical(std::filesystem::path(model));
            model = model_path.filename().string();
            auto model_config = load_crf_model_config(model_path);

            if (!DataLoader::is_read_data_present(reads, recursive_file_loading)) {
                std::string err = "No POD5 or FAST5 data found in path: " + reads;
                throw std::runtime_error(err);
            }

            // Check sample rate of model vs data.
            auto data_sample_rate = DataLoader::get_sample_rate(reads, recursive_file_loading);
            auto model_sample_rate = model_config.sample_rate;
            if (model_sample_rate < 0) {
                // If unsuccessful, find sample rate by model name.
                model_sample_rate = models::get_sample_rate_by_model_name(
                        models::extract_model_from_model_path(model_path.string()));
            }
            auto skip_model_compatibility_check =
                    parser.hidden.get<bool>("--skip-model-compatibility-check");
            if (!skip_model_compatibility_check &&
                !sample_rates_compatible(data_sample_rate, model_sample_rate)) {
                std::stringstream err;
                err << "Sample rate for model (" << model_sample_rate << ") and data ("
                    << data_sample_rate << ") are not compatible.";
                throw std::runtime_error(err.str());
            }
            auto stereo_model_name = utils::get_stereo_model_name(model, data_sample_rate);
            const auto stereo_model_path =
                    model_path.parent_path() / std::filesystem::path(stereo_model_name);

            if (!std::filesystem::exists(stereo_model_path)) {
                if (!models::download_models(model_path.parent_path().u8string(),
                                             stereo_model_name)) {
                    throw std::runtime_error("Failed to download model: " + stereo_model_name);
                }
            }
            auto stereo_model_config = load_crf_model_config(stereo_model_path);

            // create modbase runners first so basecall runners can pick batch sizes based on available memory
            auto mod_base_runners = create_modbase_runners(
                    mod_bases_models, device, default_parameters.mod_base_runners_per_caller,
                    default_parameters.remora_batchsize);

            if (!mod_base_runners.empty() && output_mode == HtsWriter::OutputMode::FASTQ) {
                throw std::runtime_error("Modified base models cannot be used with FASTQ output");
            }

            // Write read group info to header.
            auto duplex_rg_name = std::string(model + "_" + stereo_model_name);
            auto read_groups = DataLoader::load_read_groups(reads, model, recursive_file_loading);
            read_groups.merge(
                    DataLoader::load_read_groups(reads, duplex_rg_name, recursive_file_loading));
            std::vector<std::string> barcode_kits;
            utils::add_rg_hdr(hdr.get(), read_groups, barcode_kits, nullptr);

            int batch_size(parser.visible.get<int>("-b"));
            int chunk_size(parser.visible.get<int>("-c"));
            int overlap(parser.visible.get<int>("-o"));
            const size_t num_runners = default_parameters.num_runners;

            int stereo_batch_size = 0;
#if DORADO_GPU_BUILD
#ifdef __APPLE__
            if (device == "metal") {
                // For now, the minimal batch size is used for the duplex model.
                stereo_batch_size = 48;
            }
#endif
#endif
            // Note: The memory assignment between simplex and duplex callers have been
            // performed based on empirical results considering a SUP model for simplex
            // calling.
            auto [runners, num_devices] = create_basecall_runners(
                    model_config, device, num_runners, 0, batch_size, chunk_size, 0.9f, true);

            std::vector<Runner> stereo_runners;
            // The fraction argument for GPU memory allocates the fraction of the
            // _remaining_ memory to the caller. So, we allocate all of the available
            // memory after simplex caller has been instantiated to the duplex caller.
            // ALWAYS auto tune the duplex batch size (i.e. batch_size passed in is 0.)
            // except for on metal
            // WORKAROUND: As a workaround to CUDA OOM, force stereo to have a smaller
            // memory footprint for both model and decode function. This will increase the
            // chances for the stereo model to use the cached allocations from the simplex
            // model.
            std::tie(stereo_runners, std::ignore) =
                    create_basecall_runners(stereo_model_config, device, num_runners, 0,
                                            stereo_batch_size, chunk_size, 0.5f, true);

            spdlog::info("> Starting Stereo Duplex pipeline");

            PairingParameters pairing_parameters;
            if (template_complement_map.empty()) {
                pairing_parameters =
                        DuplexPairingParameters{ReadOrder::BY_CHANNEL, DEFAULT_DUPLEX_CACHE_DEPTH};
            } else {
                pairing_parameters = std::move(template_complement_map);
            }

            auto mean_qscore_start_pos = model_config.mean_qscore_start_pos;
            if (mean_qscore_start_pos < 0) {
                mean_qscore_start_pos =
                        models::get_mean_qscore_start_pos_by_model_name(stereo_model_name);
                if (mean_qscore_start_pos < 0) {
                    throw std::runtime_error("Mean q-score start position cannot be < 0");
                }
            }
            pipelines::create_stereo_duplex_pipeline(
<<<<<<< HEAD
                    pipeline_desc, std::move(runners), std::move(stereo_runners),
                    std::move(mod_base_runners), overlap, mean_qscore_start_pos, num_devices * 2,
                    num_devices, std::move(pairing_parameters), read_filter_node);
=======
                    pipeline_desc, std::move(runners), std::move(stereo_runners), overlap,
                    mean_qscore_start_pos, int(num_devices * 2), int(num_devices),
                    std::move(pairing_parameters), read_filter_node);
>>>>>>> 656766b5

            pipeline = Pipeline::create(std::move(pipeline_desc), &stats_reporters);
            if (pipeline == nullptr) {
                spdlog::error("Failed to create pipeline");
                std::exit(EXIT_FAILURE);
            }

            // At present, header output file header writing relies on direct node method calls
            // rather than the pipeline framework.
            auto& hts_writer_ref = dynamic_cast<HtsWriter&>(pipeline->get_node_ref(hts_writer));
            if (!ref.empty()) {
                const auto& aligner_ref =
                        dynamic_cast<AlignerNode&>(pipeline->get_node_ref(aligner));
                utils::add_sq_hdr(hdr.get(), aligner_ref.get_sequence_records_for_header());
            }
            hts_writer_ref.set_and_write_header(hdr.get());

            DataLoader loader(*pipeline, "cpu", num_devices, 0, std::move(read_list));

            stats_sampler = std::make_unique<dorado::stats::StatsSampler>(
                    kStatsPeriod, stats_reporters, stats_callables, max_stats_records);

            // Run pipeline.
            loader.load_reads(reads, parser.visible.get<bool>("--recursive"),
                              ReadOrder::BY_CHANNEL);
        }

        // Wait for the pipeline to complete.  When it does, we collect
        // final stats to allow accurate summarisation.
        final_stats = pipeline->terminate(DefaultFlushOptions());

        // Stop the stats sampler thread before tearing down any pipeline objects.
        stats_sampler->terminate();

        tracker.update_progress_bar(final_stats);
        tracker.summarize();
        if (!dump_stats_file.empty()) {
            std::ofstream stats_file(dump_stats_file);
            stats_sampler->dump_stats(stats_file,
                                      dump_stats_filter.empty()
                                              ? std::nullopt
                                              : std::optional<std::regex>(dump_stats_filter));
        }
    } catch (const std::exception& e) {
        spdlog::error(e.what());
        return 1;
    }
    return 0;
}
}  // namespace dorado<|MERGE_RESOLUTION|>--- conflicted
+++ resolved
@@ -121,7 +121,6 @@
             .action([&](const auto&) { ++verbosity; })
             .append();
 
-<<<<<<< HEAD
     parser.visible.add_argument("--modified-bases")
             .nargs(argparse::nargs_pattern::at_least_one)
             .action([](const std::string& value) {
@@ -147,10 +146,7 @@
             .help("the minimum predicted methylation probability for a modified base to be emitted "
                   "in an all-context model, [0, 1]");
 
-    cli::add_minimap2_arguments(parser, Aligner::dflt_options);
-=======
     cli::add_minimap2_arguments(parser, AlignerNode::dflt_options);
->>>>>>> 656766b5
     cli::add_internal_arguments(parser);
 
     try {
@@ -421,15 +417,11 @@
                 }
             }
             pipelines::create_stereo_duplex_pipeline(
-<<<<<<< HEAD
+
                     pipeline_desc, std::move(runners), std::move(stereo_runners),
-                    std::move(mod_base_runners), overlap, mean_qscore_start_pos, num_devices * 2,
-                    num_devices, std::move(pairing_parameters), read_filter_node);
-=======
-                    pipeline_desc, std::move(runners), std::move(stereo_runners), overlap,
-                    mean_qscore_start_pos, int(num_devices * 2), int(num_devices),
-                    std::move(pairing_parameters), read_filter_node);
->>>>>>> 656766b5
+                    std::move(mod_base_runners), overlap, mean_qscore_start_pos,
+                    int(num_devices * 2), int(num_devices), std::move(pairing_parameters),
+                    read_filter_node);
 
             pipeline = Pipeline::create(std::move(pipeline_desc), &stats_reporters);
             if (pipeline == nullptr) {
