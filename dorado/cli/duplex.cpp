#include "Version.h"
#include "data_loader/DataLoader.h"
#include "decode/CPUDecoder.h"
#include "nn/CRFModel.h"
#include "read_pipeline/BaseSpaceDuplexCallerNode.h"
#include "read_pipeline/BasecallerNode.h"
#include "read_pipeline/ReadFilterNode.h"
#include "read_pipeline/ScalerNode.h"
#include "read_pipeline/StereoDuplexEncoderNode.h"
#include "read_pipeline/WriterNode.h"
#include "utils/bam_utils.h"
#include "utils/duplex_utils.h"
#include "utils/log_utils.h"
#if DORADO_GPU_BUILD
#ifdef __APPLE__
#include "nn/MetalCRFModel.h"
#else
#include "nn/CudaCRFModel.h"
#include "utils/cuda_utils.h"
#endif
#endif  // DORADO_GPU_BUILD

#include "utils/models.h"
#include "utils/parameters.h"

#include <argparse.hpp>
#include <spdlog/spdlog.h>

#include <set>
#include <thread>

namespace dorado {

int duplex(int argc, char* argv[]) {
    using dorado::utils::default_parameters;
    utils::InitLogging();

    argparse::ArgumentParser parser("dorado", DORADO_VERSION, argparse::default_arguments::help);
    parser.add_argument("model").help("Model");
    parser.add_argument("reads").help("Reads in Pod5 format or BAM/SAM format for basespace.");
    parser.add_argument("--pairs").help("Space-delimited csv containing read ID pairs.");
    parser.add_argument("--emit-fastq").default_value(false).implicit_value(true);
    parser.add_argument("-t", "--threads").default_value(0).scan<'i', int>();

    parser.add_argument("-x", "--device")
            .help("device string in format \"cuda:0,...,N\", \"cuda:all\", \"metal\" etc..")
            .default_value(utils::default_parameters.device);

    parser.add_argument("-b", "--batchsize")
            .default_value(default_parameters.batchsize)
            .scan<'i', int>()
            .help("if 0 an optimal batchsize will be selected");

    parser.add_argument("-c", "--chunksize")
            .default_value(default_parameters.chunksize)
            .scan<'i', int>();

    parser.add_argument("-o", "--overlap")
            .default_value(default_parameters.overlap)
            .scan<'i', int>();

    parser.add_argument("-r", "--recursive")
            .default_value(false)
            .implicit_value(true)
            .help("Recursively scan through directories to load FAST5 and POD5 files");

    parser.add_argument("--min-qscore").default_value(0).scan<'i', int>();

    try {
        parser.parse_args(argc, argv);

        auto device(parser.get<std::string>("-x"));
        auto model(parser.get<std::string>("model"));
        auto reads(parser.get<std::string>("reads"));
        auto pairs_file(parser.get<std::string>("--pairs"));
        auto threads = static_cast<size_t>(parser.get<int>("--threads"));
        bool emit_fastq = parser.get<bool>("--emit-fastq");
        auto min_qscore(parser.get<int>("--min-qscore"));
        std::vector<std::string> args(argv, argv + argc);

        spdlog::info("> Loading pairs file");
        auto template_complement_map = utils::load_pairs_file(pairs_file);
        spdlog::info("> Pairs file loaded");

        bool emit_moves = false, rna = false, duplex = true;
        WriterNode writer_node(std::move(args), emit_fastq, emit_moves, rna, duplex, 4);
        ReadFilterNode read_filter_node(writer_node, min_qscore, 1);

        torch::set_num_threads(1);

        if (model.compare("basespace") == 0) {  // Execute a Basespace duplex pipeline.
            // create a set of the read_ids
            std::set<std::string> read_ids;
            for (const auto& pair : template_complement_map) {
                read_ids.insert(pair.first);
                read_ids.insert(pair.second);
            }

            spdlog::info("> Loading reads");
            auto read_map = utils::read_bam(reads, read_ids);

            spdlog::info("> Starting Basespace Duplex Pipeline");
            threads = threads == 0 ? std::thread::hardware_concurrency() : threads;
            BaseSpaceDuplexCallerNode duplex_caller_node(read_filter_node, template_complement_map,
                                                         read_map, threads);
        } else {  // Execute a Stereo Duplex pipeline.

            const auto model_path = std::filesystem::canonical(std::filesystem::path(model));

<<<<<<< HEAD
            // Check sample rate of model vs data.
            auto data_sample_rate = DataLoader::get_sample_rate(reads);
            if (data_sample_rate) {
                auto model_sample_rate = get_model_sample_rate(model_path);
                ;
                if (*data_sample_rate != model_sample_rate) {
                    std::stringstream err;
                    err << "Sample rate for model (" << model_sample_rate << ") and data ("
                        << *data_sample_rate << ") don't match." << std::endl;
                    throw std::runtime_error(err.str());
                }
            }

            // Currently the stereo model is hardcoded.
            const std::string stereo_model_name("dna_r10.4.1_e8.2_4khz_stereo@v1.1");
=======
            auto stereo_model_name = utils::get_stereo_model_name(model);
>>>>>>> 51ca9e7c
            const auto stereo_model_path =
                    model_path.parent_path() / std::filesystem::path(stereo_model_name);

            if (!std::filesystem::exists(stereo_model_path)) {
                utils::download_models(model_path.parent_path().u8string(), stereo_model_name);
            }

            std::vector<Runner> runners;
            std::vector<Runner> stereo_runners;

            // Default is 1 device.  CUDA path may alter this.
            int num_devices = 1;
            int batch_size(parser.get<int>("-b"));
            int chunk_size(parser.get<int>("-c"));
            int overlap(parser.get<int>("-o"));
            const size_t num_runners = default_parameters.num_runners;

            size_t stereo_batch_size;

            if (device == "cpu") {
                if (batch_size == 0) {
                    batch_size = std::thread::hardware_concurrency();
                    spdlog::debug("- set batch size to {}", batch_size);
                }
                for (size_t i = 0; i < num_runners; i++) {
                    runners.push_back(std::make_shared<ModelRunner<CPUDecoder>>(
                            model_path, device, chunk_size, batch_size));
                }
            }
#if DORADO_GPU_BUILD
#ifdef __APPLE__
            else if (device == "metal") {
                auto simplex_caller = create_metal_caller(model_path, chunk_size, batch_size);
                for (int i = 0; i < num_runners; i++) {
                    runners.push_back(std::make_shared<MetalModelRunner>(simplex_caller));
                }
                if (runners.back()->batch_size() != batch_size) {
                    spdlog::debug("- set batch size to {}", runners.back()->batch_size());
                }

                // For now, the minimal batch size is used for the duplex model.
                stereo_batch_size = 48;

                auto duplex_caller =
                        create_metal_caller(stereo_model_path, chunk_size, stereo_batch_size);
                for (size_t i = 0; i < num_runners; i++) {
                    stereo_runners.push_back(std::make_shared<MetalModelRunner>(duplex_caller));
                }
            } else {
                throw std::runtime_error(std::string("Unsupported device: ") + device);
            }
#else   // ifdef __APPLE__
            else {
                auto devices = utils::parse_cuda_device_string(device);
                num_devices = devices.size();
                if (num_devices == 0) {
                    throw std::runtime_error("CUDA device requested but no devices found.");
                }
                for (auto device_string : devices) {
                    auto caller = create_cuda_caller(model_path, chunk_size, batch_size,
                                                     device_string, 0.5f);  // Use half the GPU mem
                    for (size_t i = 0; i < num_runners; i++) {
                        runners.push_back(std::make_shared<CudaModelRunner>(caller));
                    }
                    if (runners.back()->batch_size() != batch_size) {
                        spdlog::debug("- set batch size for {} to {}", device_string,
                                      runners.back()->batch_size());
                    }
                }

                stereo_batch_size = 1024;

                for (auto device_string : devices) {
                    auto caller = create_cuda_caller(stereo_model_path, chunk_size,
                                                     stereo_batch_size, device_string);
                    for (size_t i = 0; i < num_runners; i++) {
                        stereo_runners.push_back(std::make_shared<CudaModelRunner>(caller));
                    }
                }
            }
#endif  // __APPLE__
#endif  // DORADO_GPU_BUILD
            spdlog::info("> Starting Stereo Duplex pipeline");

            auto stereo_model_stride = stereo_runners.front()->model_stride();

            auto adjusted_stereo_overlap = (overlap / stereo_model_stride) * stereo_model_stride;

            const int kStereoBatchTimeoutMS = 500;
            auto stereo_basecaller_node = std::make_unique<BasecallerNode>(
                    read_filter_node, std::move(stereo_runners), adjusted_stereo_overlap,
                    kStereoBatchTimeoutMS);

            std::unordered_set<std::string> read_list =
                    utils::get_read_list_from_pairs(template_complement_map);

            auto simplex_model_stride = runners.front()->model_stride();

            StereoDuplexEncoderNode stereo_node = StereoDuplexEncoderNode(
                    *stereo_basecaller_node, std::move(template_complement_map),
                    simplex_model_stride);

            auto adjusted_simplex_overlap = (overlap / simplex_model_stride) * simplex_model_stride;

            const int kSimplexBatchTimeoutMS = 100;
            auto basecaller_node = std::make_unique<BasecallerNode>(stereo_node, std::move(runners),
                                                                    adjusted_simplex_overlap,
                                                                    kSimplexBatchTimeoutMS);

            ScalerNode scaler_node(*basecaller_node, num_devices * 2);

            DataLoader loader(scaler_node, "cpu", num_devices, 0, std::move(read_list));
            loader.load_reads(reads, parser.get<bool>("--recursive"));
        }
    } catch (const std::exception& e) {
        spdlog::error(e.what());
        std::exit(1);
    }
    return 0;
}
}  // namespace dorado<|MERGE_RESOLUTION|>--- conflicted
+++ resolved
@@ -107,25 +107,8 @@
 
             const auto model_path = std::filesystem::canonical(std::filesystem::path(model));
 
-<<<<<<< HEAD
-            // Check sample rate of model vs data.
             auto data_sample_rate = DataLoader::get_sample_rate(reads);
-            if (data_sample_rate) {
-                auto model_sample_rate = get_model_sample_rate(model_path);
-                ;
-                if (*data_sample_rate != model_sample_rate) {
-                    std::stringstream err;
-                    err << "Sample rate for model (" << model_sample_rate << ") and data ("
-                        << *data_sample_rate << ") don't match." << std::endl;
-                    throw std::runtime_error(err.str());
-                }
-            }
-
-            // Currently the stereo model is hardcoded.
-            const std::string stereo_model_name("dna_r10.4.1_e8.2_4khz_stereo@v1.1");
-=======
-            auto stereo_model_name = utils::get_stereo_model_name(model);
->>>>>>> 51ca9e7c
+            auto stereo_model_name = utils::get_stereo_model_name(model, data_sample_rate);
             const auto stereo_model_path =
                     model_path.parent_path() / std::filesystem::path(stereo_model_name);
 
