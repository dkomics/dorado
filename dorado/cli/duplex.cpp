--- conflicted
+++ resolved
@@ -103,13 +103,9 @@
     parser.add_argument("-v", "--verbose").default_value(false).implicit_value(true);
 
     try {
-<<<<<<< HEAD
-        parser.parse_args(argc, argv);
-=======
         auto remaining_args = parser.parse_known_args(argc, argv);
         auto internal_parser = utils::parse_internal_options(remaining_args);
 
->>>>>>> a035d7f1
         auto device(parser.get<std::string>("-x"));
         auto model(parser.get<std::string>("model"));
         auto reads(parser.get<std::string>("reads"));
