--- conflicted
+++ resolved
@@ -181,17 +181,9 @@
 
     // Report progress during output file finalisation.
     tracker.set_description("Sorting output files");
-<<<<<<< HEAD
     hts_file.finalise([&](size_t progress) {
         tracker.update_post_processing_progress(static_cast<float>(progress));
     });
-=======
-    hts_file.finalise(
-            [&](size_t progress) {
-                tracker.update_post_processing_progress(static_cast<float>(progress));
-            },
-            trim_writer_threads, false);
->>>>>>> fef2b37f
     tracker.summarize();
 
     spdlog::info("> finished adapter/primer trimming");
