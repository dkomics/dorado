--- conflicted
+++ resolved
@@ -337,17 +337,9 @@
 
     // Report progress during output file finalisation.
     tracker.set_description("Sorting output files");
-<<<<<<< HEAD
     hts_file.finalise([&](size_t progress) {
         tracker.update_post_processing_progress(static_cast<float>(progress));
     });
-=======
-    hts_file.finalise(
-            [&](size_t progress) {
-                tracker.update_post_processing_progress(static_cast<float>(progress));
-            },
-            thread_allocations.writer_threads, true);
->>>>>>> fef2b37f
 
     // Give the user a nice summary.
     tracker.summarize();
