#include "Version.h"
#include "data_loader/DataLoader.h"
#include "decode/CPUDecoder.h"
#include "utils/basecaller_utils.h"
#include "utils/models.h"
#if DORADO_GPU_BUILD
#ifdef __APPLE__
#include "nn/MetalCRFModel.h"
#else
#include "nn/CudaCRFModel.h"
#include "utils/cuda_utils.h"
#endif
#endif  // DORADO_GPU_BUILD
#include "nn/ModelRunner.h"
#include "nn/RemoraModel.h"
#include "read_pipeline/BasecallerNode.h"
#include "read_pipeline/ModBaseCallerNode.h"
#include "read_pipeline/ScalerNode.h"
#include "read_pipeline/WriterNode.h"
#include "utils/log_utils.h"
#include "utils/parameters.h"

#include <argparse.hpp>
#include <spdlog/spdlog.h>

#include <algorithm>
#include <filesystem>
#include <iostream>
#include <sstream>
#include <thread>

namespace dorado {

void setup(std::vector<std::string> args,
           const std::filesystem::path& model_path,
           const std::string& data_path,
           const std::string& remora_models,
           const std::string& device,
           size_t chunk_size,
           size_t overlap,
           size_t batch_size,
           size_t num_runners,
           size_t remora_batch_size,
           size_t num_remora_threads,
           bool emit_fastq,
           bool emit_moves,
           size_t max_reads,
           size_t min_qscore,
           std::string read_list_file_path) {
    torch::set_num_threads(1);
    std::vector<Runner> runners;

    // Default is 1 device.  CUDA path may alter this.
    int num_devices = 1;

    if (device == "cpu") {
        if (batch_size == 0) {
            batch_size = std::thread::hardware_concurrency();
            spdlog::debug("- set batch size to {}", batch_size);
        }
        for (size_t i = 0; i < num_runners; i++) {
            runners.push_back(std::make_shared<ModelRunner<CPUDecoder>>(model_path, device,
                                                                        chunk_size, batch_size));
        }
    }
#if DORADO_GPU_BUILD
#ifdef __APPLE__
<<<<<<< HEAD
    } else if (device == "metal") {
=======
    else if (device == "metal") {
        if (batch_size == 0) {
            batch_size = utils::auto_gpu_batch_size();
            spdlog::debug("- selected batchsize {}", batch_size);
        }
>>>>>>> 0098c247
        auto caller = create_metal_caller(model_path, chunk_size, batch_size);
        for (size_t i = 0; i < num_runners; i++) {
            runners.push_back(std::make_shared<MetalModelRunner>(caller));
        }
        if (runners.back()->batch_size() != batch_size) {
            spdlog::debug("- set batch size to {}", runners.back()->batch_size());
        }
    } else {
        throw std::runtime_error(std::string("Unsupported device: ") + device);
    }
#else   // ifdef __APPLE__
    else {
        auto devices = utils::parse_cuda_device_string(device);
        num_devices = devices.size();
        if (num_devices == 0) {
            throw std::runtime_error("CUDA device requested but no devices found.");
        }
        for (auto device_string : devices) {
            auto caller = create_cuda_caller(model_path, chunk_size, batch_size, device_string);
            for (size_t i = 0; i < num_runners; i++) {
                runners.push_back(std::make_shared<CudaModelRunner>(caller));
            }
            if (runners.back()->batch_size() != batch_size) {
                spdlog::debug("- set batch size for {} to {}", device_string,
                              runners.back()->batch_size());
            }
        }
    }
#endif  // __APPLE__
#endif  // DORADO_GPU_BUILD

    // verify that all runners are using the same stride, in case we allow multiple models in future
    auto model_stride = runners.front()->model_stride();
    auto adjusted_chunk_size = runners.front()->chunk_size();
    assert(std::all_of(runners.begin(), runners.end(), [&](auto runner) {
        return runner->model_stride() == model_stride &&
               runner->chunk_size() == adjusted_chunk_size;
    }));

    if (chunk_size != adjusted_chunk_size) {
        spdlog::debug("- adjusted chunk size to match model stride: {} -> {}", chunk_size,
                      adjusted_chunk_size);
        chunk_size = adjusted_chunk_size;
    }
    auto adjusted_overlap = (overlap / model_stride) * model_stride;
    if (overlap != adjusted_overlap) {
        spdlog::debug("- adjusted overlap to match model stride: {} -> {}", overlap,
                      adjusted_overlap);
        overlap = adjusted_overlap;
    }

    if (!remora_models.empty() && emit_fastq) {
        throw std::runtime_error("Modified base models cannot be used with FASTQ output");
    }

    std::vector<std::filesystem::path> remora_model_list;
    std::istringstream stream{remora_models};
    std::string model;
    while (std::getline(stream, model, ',')) {
        remora_model_list.push_back(model);
    }

    // generate model callers before nodes or it affects the speed calculations
    std::vector<std::shared_ptr<RemoraCaller>> remora_callers;

#if DORADO_GPU_BUILD && !defined(__APPLE__)
    if (device != "cpu") {
        auto devices = utils::parse_cuda_device_string(device);
        num_devices = devices.size();

        for (auto device_string : devices) {
            for (const auto& remora_model : remora_model_list) {
                auto caller = std::make_shared<RemoraCaller>(remora_model, device_string,
                                                             remora_batch_size, model_stride);
                remora_callers.push_back(caller);
            }
        }
    } else
#endif
    {
        for (const auto& remora_model : remora_model_list) {
            auto caller = std::make_shared<RemoraCaller>(remora_model, device, remora_batch_size,
                                                         model_stride);
            remora_callers.push_back(caller);
        }
    }

    std::string model_name = std::filesystem::canonical(model_path).filename().string();
    auto read_groups = DataLoader::load_read_groups(data_path, model_name);

    auto read_list = utils::load_read_list(read_list_file_path);

    size_t num_reads = DataLoader::get_num_reads(data_path, read_list);
    num_reads = max_reads == 0 ? num_reads : std::min(num_reads, max_reads);

    bool rna = utils::is_rna_model(model_path), duplex = false;
    WriterNode writer_node(std::move(args), emit_fastq, emit_moves, rna, duplex, min_qscore,
                           num_devices * 2, std::move(read_groups), num_reads);

    std::unique_ptr<ModBaseCallerNode> mod_base_caller_node;
    std::unique_ptr<BasecallerNode> basecaller_node;

    const int kBatchTimeoutMS = 100;
    if (!remora_model_list.empty()) {
        mod_base_caller_node = std::make_unique<ModBaseCallerNode>(
                writer_node, std::move(remora_callers), num_remora_threads, num_devices,
                model_stride, remora_batch_size);
        basecaller_node = std::make_unique<BasecallerNode>(
                *mod_base_caller_node, std::move(runners), overlap, kBatchTimeoutMS, model_name);
    } else {
        basecaller_node = std::make_unique<BasecallerNode>(writer_node, std::move(runners), overlap,
                                                           kBatchTimeoutMS, model_name);
    }
    ScalerNode scaler_node(*basecaller_node, num_devices * 2);
    DataLoader loader(scaler_node, "cpu", num_devices, max_reads, read_list);

    loader.load_reads(data_path);
}

int basecaller(int argc, char* argv[]) {
    using dorado::utils::default_parameters;

    utils::InitLogging();

    argparse::ArgumentParser parser("dorado", DORADO_VERSION, argparse::default_arguments::help);

    parser.add_argument("model").help("the basecaller model to run.");

    parser.add_argument("data").help("the data directory.");

    parser.add_argument("-v", "--verbose").default_value(false).implicit_value(true);

    parser.add_argument("-x", "--device")
            .help("device string in format \"cuda:0,...,N\", \"cuda:all\", \"metal\" etc..")
            .default_value(default_parameters.device);

    parser.add_argument("-l", "--read-ids")
            .help("A file with a newline-delimited list of reads to basecall. If not provided, all "
                  "reads will be basecalled")
            .default_value(std::string(""));

    parser.add_argument("-n", "--max-reads").default_value(0).scan<'i', int>();

    parser.add_argument("--min-qscore").default_value(0).scan<'i', int>();

    parser.add_argument("-b", "--batchsize")
            .default_value(default_parameters.batchsize)
            .scan<'i', int>()
            .help("if 0 an optimal batchsize will be selected");

    parser.add_argument("-c", "--chunksize")
            .default_value(default_parameters.chunksize)
            .scan<'i', int>();

    parser.add_argument("-o", "--overlap")
            .default_value(default_parameters.overlap)
            .scan<'i', int>();

    parser.add_argument("-r", "--num_runners")
            .default_value(default_parameters.num_runners)
            .scan<'i', int>();

    parser.add_argument("--modified-bases")
            .nargs(argparse::nargs_pattern::at_least_one)
            .action([](const std::string& value) {
                if (std::find(modified::mods.begin(), modified::mods.end(), value) ==
                    modified::mods.end()) {
                    spdlog::error(
                            "'{}' is not a supported modification please select from {}", value,
                            std::accumulate(std::next(modified::mods.begin()), modified::mods.end(),
                                            modified::mods[0], [](std::string a, std::string b) {
                                                return a + ", " + b;
                                            }));
                    std::exit(EXIT_FAILURE);
                }
                return value;
            });

    parser.add_argument("--modified-bases-models")
            .default_value(std::string())
            .help("a comma separated list of modified base models");

    parser.add_argument("--emit-fastq").default_value(false).implicit_value(true);

    parser.add_argument("--emit-moves").default_value(false).implicit_value(true);

    try {
        parser.parse_args(argc, argv);
    } catch (const std::exception& e) {
        std::ostringstream parser_stream;
        parser_stream << parser;
        spdlog::error("{}\n{}", e.what(), parser_stream.str());
        std::exit(1);
    }

    std::vector<std::string> args(argv, argv + argc);

    if (parser.get<bool>("--verbose")) {
        spdlog::set_level(spdlog::level::debug);
    }

    auto model = parser.get<std::string>("model");
    auto mod_bases = parser.get<std::vector<std::string>>("--modified-bases");
    auto mod_bases_models = parser.get<std::string>("--modified-bases-models");

    if (mod_bases.size() && !mod_bases_models.empty()) {
        spdlog::error(
                "only one of --modified-bases or --modified-bases-models should be specified.");
        std::exit(EXIT_FAILURE);
    } else if (mod_bases.size()) {
        std::vector<std::string> m;
        std::transform(mod_bases.begin(), mod_bases.end(), std::back_inserter(m),
                       [&model](std::string m) { return utils::get_modification_model(model, m); });

        mod_bases_models =
                std::accumulate(std::next(m.begin()), m.end(), m[0],
                                [](std::string a, std::string b) { return a + "," + b; });
    }

    spdlog::info("> Creating basecall pipeline");

    try {
        setup(args, model, parser.get<std::string>("data"), mod_bases_models,
              parser.get<std::string>("-x"), parser.get<int>("-c"), parser.get<int>("-o"),
              parser.get<int>("-b"), parser.get<int>("-r"), default_parameters.remora_batchsize,
              default_parameters.remora_threads, parser.get<bool>("--emit-fastq"),
              parser.get<bool>("--emit-moves"), parser.get<int>("--max-reads"),
              parser.get<int>("--min-qscore"), parser.get<std::string>("--read-ids"));
    } catch (const std::exception& e) {
        spdlog::error("{}", e.what());
        return 1;
    }

    spdlog::info("> Finished");
    return 0;
}

}  // namespace dorado<|MERGE_RESOLUTION|>--- conflicted
+++ resolved
@@ -65,15 +65,7 @@
     }
 #if DORADO_GPU_BUILD
 #ifdef __APPLE__
-<<<<<<< HEAD
-    } else if (device == "metal") {
-=======
     else if (device == "metal") {
-        if (batch_size == 0) {
-            batch_size = utils::auto_gpu_batch_size();
-            spdlog::debug("- selected batchsize {}", batch_size);
-        }
->>>>>>> 0098c247
         auto caller = create_metal_caller(model_path, chunk_size, batch_size);
         for (size_t i = 0; i < num_runners; i++) {
             runners.push_back(std::make_shared<MetalModelRunner>(caller));
