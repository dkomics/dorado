--- conflicted
+++ resolved
@@ -363,22 +363,14 @@
     parser.visible.add_argument("--sample-sheet")
             .help("Path to the sample sheet to use.")
             .default_value(std::string(""));
-<<<<<<< HEAD
+    parser.visible.add_argument("--estimate-poly-a")
+            .help("Estimate poly-A/T tail lengths (beta feature). Primarily meant "
+                  "for cDNA and "
+                  "dRNA use cases.")
+            .default_value(false)
+            .implicit_value(true);
 
     cli::add_minimap2_arguments(parser, alignment::dflt_options);
-    cli::add_internal_arguments(parser);
-
-    // Add hidden arguments that only apply to simplex calling.
-    parser.hidden.add_argument("--estimate-poly-a")
-=======
-    parser.visible.add_argument("--estimate-poly-a")
->>>>>>> 656766b5
-            .help("Estimate poly-A/T tail lengths (beta feature). Primarily meant for cDNA and "
-                  "dRNA use cases.")
-            .default_value(false)
-            .implicit_value(true);
-
-    cli::add_minimap2_arguments(parser, AlignerNode::dflt_options);
     cli::add_internal_arguments(parser);
 
     // Create a copy of the parser to use if the resume feature is enabled. Needed
