--- conflicted
+++ resolved
@@ -768,14 +768,9 @@
                        const std::string& device,
                        size_t num_worker_threads,
                        size_t max_reads,
-<<<<<<< HEAD
-                       std::optional<std::unordered_set<std::string>> read_list)
-        : m_pipeline(pipeline),
-=======
                        std::optional<std::unordered_set<std::string>> read_list,
                        std::unordered_set<std::string> read_ignore_list)
-        : m_read_sink(read_sink),
->>>>>>> e0c1beb9
+        : m_pipeline(pipeline),
           m_device(device),
           m_num_worker_threads(num_worker_threads),
           m_allowed_read_ids(std::move(read_list)),
