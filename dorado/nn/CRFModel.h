--- conflicted
+++ resolved
@@ -9,17 +9,10 @@
 namespace dorado {
 
 struct SignalNormalisationParams {
-<<<<<<< HEAD
-    float quantile_a;
-    float quantile_b;
-    float shift_multiplier;
-    float scale_multiplier;
-=======
     float quantile_a = 0.2f;
     float quantile_b = 0.9f;
     float shift_multiplier = 0.51f;
     float scale_multiplier = 0.53f;
->>>>>>> a9779164
 };
 
 // Values extracted from config.toml used in construction of the model module.
@@ -42,11 +35,7 @@
     // the value of 1 is used.
     float scale = 1.0f;
     int num_features;
-<<<<<<< HEAD
-    int sample_rate;
-=======
     int sample_rate = -1;
->>>>>>> a9779164
     SignalNormalisationParams signal_norm_params;
 };
 
