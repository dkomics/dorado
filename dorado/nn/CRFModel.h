#pragma once

#include "utils/math_utils.h"

#include <torch/torch.h>

#include <filesystem>
#include <optional>
#include <vector>

namespace dorado {

struct SignalNormalisationParams {
    float quantile_a = 0.2f;
    float quantile_b = 0.9f;
    float shift_multiplier = 0.51f;
    float scale_multiplier = 0.53f;
};

// Values extracted from config.toml used in construction of the model module.
struct CRFModelConfig {
    float qscale = 1.0f;
    float qbias = 0.0f;
    int conv = 4;
    int insize = 0;
    int stride = 1;
    bool bias = true;
    bool clamp = false;
    // If there is a decomposition of the linear layer, this is the bottleneck feature size.
    std::optional<int> out_features;
    int state_len;
    // Output feature size of the linear layer.  Dictated by state_len and whether
    // blank scores are explicitly stored in the linear layer output.
    int outsize;
    float blank_score;
    // The encoder scale only appears in pre-v4 models.  In v4 models
    // the value of 1 is used.
    float scale = 1.0f;
    int num_features;
    int sample_rate = -1;
    SignalNormalisationParams signal_norm_params;

    // Start position for mean Q-score calculation for
    // short reads.
    int32_t mean_qscore_start_pos = -1;
};

CRFModelConfig load_crf_model_config(const std::filesystem::path& path);

std::vector<torch::Tensor> load_crf_model_weights(const std::filesystem::path& dir,
                                                  bool decomposition,
                                                  bool bias);

torch::nn::ModuleHolder<torch::nn::AnyModule> load_crf_model(const std::filesystem::path& path,
                                                             const CRFModelConfig& model_config,
                                                             const torch::TensorOptions& options);

uint16_t get_model_sample_rate(const std::filesystem::path& model_path);

<<<<<<< HEAD
int32_t get_model_mean_qscore_start_pos(const std::filesystem::path& model_path);
=======
inline bool sample_rates_compatible(uint16_t data_sample_rate, uint16_t model_sample_rate) {
    return utils::eq_with_tolerance(data_sample_rate, model_sample_rate,
                                    static_cast<uint16_t>(100));
}
>>>>>>> 30658c4d

}  // namespace dorado<|MERGE_RESOLUTION|>--- conflicted
+++ resolved
@@ -57,13 +57,11 @@
 
 uint16_t get_model_sample_rate(const std::filesystem::path& model_path);
 
-<<<<<<< HEAD
-int32_t get_model_mean_qscore_start_pos(const std::filesystem::path& model_path);
-=======
 inline bool sample_rates_compatible(uint16_t data_sample_rate, uint16_t model_sample_rate) {
     return utils::eq_with_tolerance(data_sample_rate, model_sample_rate,
                                     static_cast<uint16_t>(100));
 }
->>>>>>> 30658c4d
+
+int32_t get_model_mean_qscore_start_pos(const std::filesystem::path& model_path);
 
 }  // namespace dorado