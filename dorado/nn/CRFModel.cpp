#include "CRFModel.h"

#include "../utils/module_utils.h"
#include "../utils/tensor_utils.h"

#ifndef __APPLE__
#include <ATen/cuda/CUDAContext.h>
#include <c10/cuda/CUDAGuard.h>

extern "C" {
#include "koi.h"
}
#include <cublas_v2.h>
#include <cuda_runtime.h>

#define USE_CUDA_LSTM 1 // TODO undo
#else
#define USE_CUDA_LSTM 0
#endif

#include <math.h>
#include <nvtx3/nvtx3.hpp>
#include <spdlog/spdlog.h>
#include <toml.hpp>
#include <torch/torch.h>

#include <string>

using namespace torch::nn;
namespace F = torch::nn::functional;
using Slice = torch::indexing::Slice;
using quantized_lstm = std::function<int(void *, void *, void *, void *, void *, void *, int)>;

#if USE_CUDA_LSTM
static void cublas_matmul_f16(torch::Tensor const &A, torch::Tensor const &B, torch::Tensor &C) {
    constexpr uint16_t HALF_ZERO = 0;      // 0.0 in __half format
    constexpr uint16_t HALF_ONE = 0x3C00;  // 1.0 in __half format
    assert(A.dtype() == torch::kF16 && B.dtype() == torch::kF16 && C.dtype() == torch::kF16);
    assert(A.stride(1) == 1 && B.stride(1) == 1 && C.stride(1) == 1);
    assert(A.size(0) == C.size(0));  // M
    assert(B.size(1) == C.size(1));  // N
    assert(A.size(1) == B.size(0));  // K
    auto res =
            cublasGemmEx(at::cuda::getCurrentCUDABlasHandle(), CUBLAS_OP_N, CUBLAS_OP_N, B.size(1),
                         A.size(0), A.size(1), &HALF_ONE, B.data_ptr(), CUDA_R_16F, B.stride(0),
                         A.data_ptr(), CUDA_R_16F, A.stride(0), &HALF_ZERO, C.data_ptr(),
                         CUDA_R_16F, C.stride(0), CUDA_R_16F, CUBLAS_GEMM_DEFAULT_TENSOR_OP);
    if (res != CUBLAS_STATUS_SUCCESS) {
        spdlog::error("CuBLAS error {}", int(res));
        exit(EXIT_FAILURE);
    }
}

static bool cuda_lstm_is_quantized(int layer_size) {
    return ((layer_size == 96) || (layer_size == 129)); // TODO - change back! just a test to see if quantized kernels are the problem
}
#endif  // if USE_CUDA_LSTM

namespace {
template <class Model>
ModuleHolder<AnyModule> populate_model(Model &&model,
                                       const std::filesystem::path &path,
                                       const torch::TensorOptions &options,
                                       bool decomposition,
                                       bool bias) {
    auto state_dict = dorado::load_crf_model_weights(path, decomposition, bias);
    model->load_state_dict(state_dict);
    model->to(options.dtype_opt().value().toScalarType());
    model->to(options.device_opt().value());
    model->eval();

    auto module = AnyModule(model);
    auto holder = ModuleHolder<AnyModule>(module);
    return holder;
}
}  // namespace

namespace dorado {

namespace nn {

struct ConvolutionImpl : Module {
    ConvolutionImpl(int size, int outsize, int k, int stride_, bool to_lstm_ = false)
            : in_size(size), out_size(outsize), window_size(k), stride(stride_), to_lstm(to_lstm_) {
        conv = register_module(
                "conv", Conv1d(Conv1dOptions(size, outsize, k).stride(stride).padding(k / 2)));
        activation = register_module("activation", SiLU());
    }

    torch::Tensor forward(torch::Tensor x) {
        // Input x is [N, C_in, T_in], contiguity optional
        if (to_lstm) {
#if USE_CUDA_LSTM
            if (x.device() != torch::kCPU) {
                c10::cuda::CUDAGuard device_guard(x.device());
                auto stream = at::cuda::getCurrentCUDAStream().stream();

                int batch_size = x.size(0);
                int chunk_size_in = x.size(2);
                int chunk_size_out = chunk_size_in / stride;
                auto w_device = conv->weight.view({out_size, in_size * window_size})
                                        .t()
                                        .to(x.options())
                                        .contiguous();
                auto b_device = conv->bias.to(x.options());
                if (cuda_lstm_is_quantized(out_size)) {
                    torch::Tensor res =
                            torch::empty({batch_size, chunk_size_out, out_size}, x.options());
                    auto res_2D = res.view({-1, out_size});
                    auto ntcw_mat = torch::empty({batch_size, chunk_size_out, in_size, window_size},
                                                 x.options());
                    host_window_ntcw_f16(stream, x.stride(0), x.stride(2), x.stride(1), batch_size,
                                         chunk_size_in, in_size, window_size, stride,
                                         ntcw_mat.stride(0), ntcw_mat.stride(1), ntcw_mat.stride(2),
                                         ntcw_mat.stride(3), x.data_ptr(), ntcw_mat.data_ptr());
                    cublas_matmul_f16(ntcw_mat.view({-1, in_size * window_size}), w_device, res_2D);
                    host_bias_swish_f16(stream, res_2D.size(0), res_2D.size(1), res_2D.stride(0),
                                        res_2D.data_ptr(), b_device.data_ptr());

                    // Output is [N, T_out, C_out], contiguous
                    return res;
                } else {
                    auto res = torch::empty({chunk_size_out + 1, batch_size, 2, out_size},
                                            x.options());
                    res.index({0, Slice(), 1, Slice()}) = 0;
                    res.index({chunk_size_out, Slice(), 0, Slice()}) = 0;
                    auto res_TNC = res.slice(0, 1, chunk_size_out + 1).select(2, 1);
                    auto res_2D = res_TNC.view({-1, out_size});

                    auto tncw_mat = torch::empty({chunk_size_out, batch_size, in_size, window_size},
                                                 x.options());
                    host_window_ntcw_f16(stream, x.stride(0), x.stride(2), x.stride(1), batch_size,
                                         chunk_size_in, in_size, window_size, stride,
                                         tncw_mat.stride(1), tncw_mat.stride(0), tncw_mat.stride(2),
                                         tncw_mat.stride(3), x.data_ptr(), tncw_mat.data_ptr());
                    cublas_matmul_f16(tncw_mat.view({-1, in_size * window_size}), w_device, res_2D);
                    host_bias_swish_f16(stream, res_2D.size(0), res_2D.size(1), res_2D.stride(0),
                                        res_2D.data_ptr(), b_device.data_ptr());

                    // Output is [T_out + 1, N, 2, C_out], contiguous, which serves as
                    // working memory for CuBLAS LSTM
                    return res;
                }
            } else
#endif
            {
                // Output is [N, T_out, C_out], non-contiguous
                return activation(conv(x)).transpose(1, 2);
            }
        }
        // Output is [N, C_out, T_out], contiguous
        return activation(conv(x));
    }

    Conv1d conv{nullptr};
    SiLU activation{nullptr};
    int in_size;
    int out_size;
    int window_size;
    int stride;
    const bool to_lstm;
};

struct LinearCRFImpl : Module {
    LinearCRFImpl(int insize, int outsize) : scale(5), blank_score(2.0), expand_blanks(false) {
        linear = register_module("linear", Linear(insize, outsize));
        activation = register_module("activation", Tanh());
    };

    torch::Tensor forward(torch::Tensor x) {
        // Input x is [N, T, C], contiguity optional
        auto N = x.size(0);
        auto T = x.size(1);

        torch::Tensor scores;
#if USE_CUDA_LSTM
        if (x.device() != torch::kCPU) {
            // Optimised version of the else branch for CUDA devices
            c10::cuda::CUDAGuard device_guard(x.device());
            auto stream = at::cuda::getCurrentCUDAStream().stream();

            x = x.contiguous().reshape({N * T, -1});
            scores = torch::matmul(x, linear->weight.t());
            host_bias_tanh_scale_f16(stream, N * T, scores.size(1), scale, scores.data_ptr(),
                                     linear->bias.data_ptr());
            scores = scores.view({N, T, -1});
        } else
#endif  // if USE_CUDA_LSTM
        {
            scores = activation(linear(x)) * scale;
        }

        if (expand_blanks == true) {
            scores = scores.contiguous();
            int C = scores.size(2);
            scores = F::pad(scores.view({N, T, C / 4, 4}),
                            F::PadFuncOptions({1, 0, 0, 0, 0, 0, 0, 0}).value(blank_score))
                             .view({N, T, -1});
        }

        if (x.device() == torch::kCPU) {
            // Output is [T, N, C]
            return scores.transpose(0, 1);
        }

        // Output is [N, T, C], contiguous
        return scores;
    }

    int scale;
    int blank_score;
    bool expand_blanks;
    Linear linear{nullptr};
    Tanh activation{nullptr};
};

#if USE_CUDA_LSTM

struct CudaLSTMImpl : Module {
    CudaLSTMImpl(int layer_size, bool reverse_) : reverse(reverse_) {
        // TODO: do we need to specify .device("gpu")?
        auto options = torch::TensorOptions().dtype(torch::kFloat16);
        weights = torch::empty({layer_size * 4, layer_size * 2}, options).contiguous();
        auto weight_ih = weights.slice(1, 0, layer_size);
        auto weight_hh = weights.slice(1, layer_size, 2 * layer_size);
        if (reverse) {
            std::swap(weight_ih, weight_hh);
        }
        bias = torch::empty({layer_size * 4}, options).contiguous();
        auto bias_hh = torch::empty({layer_size * 4}, options).contiguous();

        register_parameter("weight_ih", weight_ih, false);
        register_parameter("weight_hh", weight_hh, false);
        register_parameter("bias_ih", bias, false);
        register_parameter("bias_hh", bias_hh, false);
    }

    torch::Tensor weights, bias;
    bool reverse;
};

TORCH_MODULE(CudaLSTM);

struct CudaLSTMStackImpl : Module {
    CudaLSTMStackImpl(int layer_size_, int batch_size, int chunk_size) : layer_size(layer_size_) {
        rnn1 = register_module("rnn_1", CudaLSTM(layer_size, true));
        rnn2 = register_module("rnn_2", CudaLSTM(layer_size, false));
        rnn3 = register_module("rnn_3", CudaLSTM(layer_size, true));
        rnn4 = register_module("rnn_4", CudaLSTM(layer_size, false));
        rnn5 = register_module("rnn_5", CudaLSTM(layer_size, true));

        m_quantize = cuda_lstm_is_quantized(layer_size);

        if (m_quantize) {
            // chunk_size * batch_size can not be > 2**31 (2147483648).
            // For practical purposes this is currently always the case.
            _chunks = torch::empty({batch_size, 4}).to(torch::kInt32);
            _chunks.index({torch::indexing::Slice(), 0}) =
                    torch::arange(0, chunk_size * batch_size, chunk_size);
            _chunks.index({torch::indexing::Slice(), 2}) =
                    torch::arange(0, chunk_size * batch_size, chunk_size);
            _chunks.index({torch::indexing::Slice(), 1}) = chunk_size;
            _chunks.index({torch::indexing::Slice(), 3}) = 0;
        }

        if (layer_size == 96) {
            _host_run_lstm_fwd_quantized = host_run_lstm_fwd_quantized96;
            _host_run_lstm_rev_quantized = host_run_lstm_reverse_quantized96;
        } else if (layer_size == 128) {
            _host_run_lstm_fwd_quantized = host_run_lstm_fwd_quantized128;
            _host_run_lstm_rev_quantized = host_run_lstm_reverse_quantized128;
        }
    }

    bool _weights_rearranged = false;
    bool m_quantize;
    torch::Tensor _chunks;
    std::vector<torch::Tensor> _r_wih;
    std::vector<torch::Tensor> _quantized_buffers;
    std::vector<torch::Tensor> _quantization_scale_factors;
    quantized_lstm _host_run_lstm_fwd_quantized{nullptr};
    quantized_lstm _host_run_lstm_rev_quantized{nullptr};

    torch::Tensor forward_cublas(torch::Tensor in) {
        // input in is ([N, T, C], contiguity optional) or ([T+1, N, 2, C], contiguous) (see below)
        c10::cuda::CUDAGuard device_guard(in.device());
        auto stream = at::cuda::getCurrentCUDAStream().stream();
        int chunk_size, batch_size;
        torch::Tensor mat_working_mem;
        bool input_is_working_mem = (in.dim() == 4 && in.size(2) == 2);
        if (input_is_working_mem) {
            mat_working_mem = in;
            chunk_size = in.size(0) - 1;
            batch_size = in.size(1);
            assert(layer_size == in.size(3));
            assert(in.is_contiguous());
        } else {
            batch_size = in.size(0);
            chunk_size = in.size(1);
            assert(layer_size == in.size(2));
            mat_working_mem =
                    torch::zeros({chunk_size + 1, batch_size, 2, layer_size}, in.options());
        }

        int gate_size = layer_size * 4;
        auto gate_buf = torch::empty({batch_size, gate_size}, in.options());

        // Working memory is laid out as [T+1][N][2][C] in memory, where the 2 serves to
        // interleave input and output for each LSTM layer in a specific way. The reverse LSTM
        // layers (rnn1, rnn3, rnn5) use right as input and left as output, whereas the forward
        // LSTM layers (rnn2, rnn4) use left as input and right as output.
        //
        // The interleaving means that x(t) and h(t-1), i.e. the input for the current timestep
        // and the output of the previous timestep, appear concatenated in memory and we can
        // perform a single matmul with the concatenated WU matrix
        // Note that both working_mem[chunk_size][:][0][:] and working_mem[0][:][1][:] remain
        // all zeroes, representing the initial LSTM state h(-1) in either direction.

        auto working_mem_all = mat_working_mem.view({chunk_size + 1, batch_size, -1});
        auto working_mem_left = mat_working_mem.slice(0, 0, chunk_size).select(2, 0);
        auto working_mem_right = mat_working_mem.slice(0, 1, chunk_size + 1).select(2, 1);

        if (!input_is_working_mem) {
            // NOTE: `host_transpose_f16' does exactly what the commented out assignment
            // below would do, only ~5x faster (on A100)
            // working_mem_right = in.transpose(1, 0);
            host_transpose_f16(stream, in.data_ptr(), in.size(1), in.size(0), in.size(2),
                               in.stride(1), in.stride(0), in.stride(2),
                               working_mem_right.stride(0), working_mem_right.stride(1),
                               working_mem_right.stride(2), working_mem_right.data_ptr());
        }

        for (auto &rnn : {rnn1, rnn2, rnn3, rnn4, rnn5}) {
            auto state_buf = torch::zeros({batch_size, layer_size}, in.options());
            auto weights_cpu = rnn->weights.t().contiguous();
            auto weights = weights_cpu.to(in.device());
            auto bias = rnn->bias.to(in.device());
            for (int ts = 0; ts < chunk_size; ++ts) {
                auto timestep_in = working_mem_all[rnn->reverse ? (chunk_size - ts) : ts];
                auto timestep_out = rnn->reverse ? working_mem_left[chunk_size - ts - 1]
                                                 : working_mem_right[ts];

                // Timestep matrix mulitplication (using cublasGemmEx, as using torch::matmul
                // as below is a bit slower on A100 for some reason)
                // gate_buf = torch::matmul(timestep_in, weights);
                cublas_matmul_f16(timestep_in, weights, gate_buf);
                host_lstm_step_f16(stream, batch_size, layer_size, bias.data_ptr(),
                                   gate_buf.data_ptr(), state_buf.data_ptr(),
                                   timestep_out.data_ptr());
            }
        }

        // Output is [N, T, C], non-contiguous
        return working_mem_left.transpose(1, 0);
    }

    void rearrange_individual_weights(torch::Tensor buffer) {
        torch::Tensor tmp = torch::empty_like(buffer);
        int layer_width = tmp.size(0) / 4;

        //Mapping of LSTM gate weights from IFGO to GIFO order.
        std::vector<std::pair<int, int>> idxs = {std::make_pair(0, 2), std::make_pair(1, 0),
                                                 std::make_pair(2, 1), std::make_pair(3, 3)};

        for (auto idx : idxs) {
            int start_idx = idx.second * layer_width;
            int end_idx = start_idx + layer_width;
            tmp.index({torch::indexing::Slice(idx.first * layer_width,
                                              (idx.first + 1) * layer_width)}) =
                    buffer.index({torch::indexing::Slice(start_idx, end_idx)});
        }

        buffer.index({torch::indexing::Slice()}) = tmp;
    }

    void rearrange_weights() {
        for (auto &rnn : {rnn1, rnn2, rnn3, rnn4, rnn5}) {
            rearrange_individual_weights(rnn->named_parameters()["weight_hh"]);
            rearrange_individual_weights(rnn->named_parameters()["weight_ih"]);
            _r_wih.push_back(rnn->named_parameters()["weight_ih"].transpose(0, 1).contiguous());
            rearrange_individual_weights(rnn->named_parameters()["bias_hh"]);
            rearrange_individual_weights(rnn->named_parameters()["bias_ih"]);
        }
        _weights_rearranged = true;
    }

    std::pair<torch::Tensor, torch::Tensor> quantize_tensor(torch::Tensor tensor,
                                                            int levels = 256) {
        //Qauntize a tensor to int8, returning per-channel scales and the quantized tensor
        //if weights have not been quantized we get some scaling
        tensor = tensor.transpose(0, 1).contiguous();
        auto fp_max = torch::abs(std::get<0>(torch::max(tensor, 0)));
        auto fp_min = torch::abs(std::get<0>(torch::min(tensor, 0)));

        auto fp_range =
                std::get<0>(
                        torch::cat(
                                {fp_min.index({torch::indexing::Slice(), torch::indexing::None}),
                                 fp_max.index({torch::indexing::Slice(), torch::indexing::None})},
                                1)
                                .max(1)) *
                2;
        auto quantization_scale = levels / fp_range;
        auto quantization_max = (levels / 2) - 1;

        auto tensor_quantized = (tensor * quantization_scale)
                                        .round()
                                        .clip(-quantization_max, quantization_max)
                                        .to(torch::kI8);

        return std::pair<torch::Tensor, torch::Tensor>(quantization_scale.to(torch::kFloat32),
                                                       tensor_quantized);
    }

    void quantize_weights() {
        for (auto &rnn : {rnn1, rnn2, rnn3, rnn4, rnn5}) {
            auto [factors, quantized] = quantize_tensor(rnn->named_parameters()["weight_hh"]);
            _quantization_scale_factors.push_back(factors);
            _quantized_buffers.push_back(quantized);
        }
    }

    torch::Tensor forward_quantized(torch::Tensor x) {
        // Input x is [N, T, C], contiguity optional
        c10::cuda::CUDAGuard device_guard(x.device());

        x = x.contiguous();

        //If this is the fist time the forward method is being applied, do some startup
        if (m_quantize && !_weights_rearranged) {
            rearrange_weights();
            quantize_weights();
            _chunks = _chunks.to(x.device());
        }
        auto buffer = torch::matmul(x, _r_wih[0]);

        _host_run_lstm_rev_quantized(
                _chunks.data_ptr(), buffer.data_ptr(), _quantized_buffers[0].data_ptr(),
                rnn1->named_parameters()["bias_ih"].data_ptr(),
                _quantization_scale_factors[0].data_ptr(), x.data_ptr(), _chunks.size(0));

        buffer = torch::matmul(x, _r_wih[1]);

        _host_run_lstm_fwd_quantized(
                _chunks.data_ptr(), buffer.data_ptr(), _quantized_buffers[1].data_ptr(),
                rnn2->named_parameters()["bias_ih"].data_ptr(),
                _quantization_scale_factors[1].data_ptr(), x.data_ptr(), _chunks.size(0));

        buffer = torch::matmul(x, _r_wih[2]);

        _host_run_lstm_rev_quantized(
                _chunks.data_ptr(), buffer.data_ptr(), _quantized_buffers[2].data_ptr(),
                rnn3->named_parameters()["bias_ih"].data_ptr(),
                _quantization_scale_factors[2].data_ptr(), x.data_ptr(), _chunks.size(0));

        buffer = torch::matmul(x, _r_wih[3]);

        _host_run_lstm_fwd_quantized(
                _chunks.data_ptr(), buffer.data_ptr(), _quantized_buffers[3].data_ptr(),
                rnn4->named_parameters()["bias_ih"].data_ptr(),
                _quantization_scale_factors[3].data_ptr(), x.data_ptr(), _chunks.size(0));

        buffer = torch::matmul(x, _r_wih[4]);

        _host_run_lstm_rev_quantized(
                _chunks.data_ptr(), buffer.data_ptr(), _quantized_buffers[4].data_ptr(),
                rnn5->named_parameters()["bias_ih"].data_ptr(),
                _quantization_scale_factors[4].data_ptr(), x.data_ptr(), _chunks.size(0));

        // Output is [N, T, C], contiguous
        return x;
    }

    // Dispatch to different forward method depending on whether we use quantized LSTMs or not
    torch::Tensor forward(torch::Tensor x) {
        // Input x is [N, T, C], contiguity optional
        if (m_quantize) {
            // Output is [N, T, C], contiguous
            return forward_quantized(x);
        } else {
            // Output is [N, T, C], non-contiguous
            return forward_cublas(x);
        }
    }

    int layer_size;
    CudaLSTM rnn1{nullptr}, rnn2{nullptr}, rnn3{nullptr}, rnn4{nullptr}, rnn5{nullptr};
};

TORCH_MODULE(CudaLSTMStack);

#endif  // if USE_CUDA_LSTM

struct LSTMStackImpl : Module {
    LSTMStackImpl(int size, int batchsize, int chunksize) {
        // torch::nn::LSTM expects/produces [N, T, C] with batch_first == true
        rnn1 = register_module("rnn1", LSTM(LSTMOptions(size, size).batch_first(true)));
        rnn2 = register_module("rnn2", LSTM(LSTMOptions(size, size).batch_first(true)));
        rnn3 = register_module("rnn3", LSTM(LSTMOptions(size, size).batch_first(true)));
        rnn4 = register_module("rnn4", LSTM(LSTMOptions(size, size).batch_first(true)));
        rnn5 = register_module("rnn5", LSTM(LSTMOptions(size, size).batch_first(true)));
    };

    torch::Tensor forward(torch::Tensor x) {
        // Input is [N, T, C], contiguity optional

        auto [y1, h1] = rnn1(x.flip(1));
        auto [y2, h2] = rnn2(y1.flip(1));
        auto [y3, h3] = rnn3(y2.flip(1));
        auto [y4, h4] = rnn4(y3.flip(1));
        auto [y5, h5] = rnn5(y4.flip(1));

        // Output is [N, T, C], non-contiguous
        return y5.flip(1);
    }

    LSTM rnn1{nullptr}, rnn2{nullptr}, rnn3{nullptr}, rnn4{nullptr}, rnn5{nullptr};
};

struct ClampImpl : Module {
    ClampImpl(float _min, float _max, bool _active) : min(_min), max(_max), active(_active){};

    torch::Tensor forward(torch::Tensor x) {
        if (active) {
            return x.clamp(min, max);
        } else {
            return x;
        }
    }

    bool active;
    float min, max;
};

TORCH_MODULE(LSTMStack);
TORCH_MODULE(LinearCRF);
TORCH_MODULE(Convolution);
TORCH_MODULE(Clamp);

template <class LSTMStackType>
struct CRFModelImpl : Module {
<<<<<<< HEAD
    CRFModelImpl(int size,
                 int outsize,
                 int stride,
                 bool expand_blanks,
                 int batch_size,
                 int chunk_size) {
        if (size == 128) { // TODO this is horrible and breaks fast-128 support
            conv1 = register_module("conv1", Convolution(13, 16, 5, 1));
            conv2 = register_module("conv2", Convolution(16, 16, 5, 1));
            conv3 = register_module("conv3", Convolution(16, size, 19, stride, true));
        }else{
            conv1 = register_module("conv1", Convolution(1, 4, 5, 1));
            conv2 = register_module("conv2", Convolution(4, 16, 5, 1));
            conv3 = register_module("conv3", Convolution(16, size, 19, stride, true));
        }

        rnns = register_module("rnns", LSTMStackType(size, batch_size, chunk_size / stride));
        linear = register_module("linear", LinearCRF(size, outsize));
        linear->expand_blanks = expand_blanks;
        encoder = Sequential(conv1, conv2, conv3, rnns, linear);
=======
    CRFModelImpl(const CRFModelConfig &config, bool expand_blanks, int batch_size, int chunk_size) {
        conv1 = register_module("conv1", Convolution(1, config.conv, 5, 1));
        clamp1 = Clamp(-0.5, 3.5, config.clamp);
        conv2 = register_module("conv2", Convolution(config.conv, 16, 5, 1));
        clamp2 = Clamp(-0.5, 3.5, config.clamp);
        conv3 = register_module("conv3", Convolution(16, config.insize, 19, config.stride, true));
        clamp3 = Clamp(-0.5, 3.5, config.clamp);

        rnns = register_module(
                "rnns", LSTMStackType(config.insize, batch_size, chunk_size / config.stride));

        if (config.out_features.has_value()) {
            // The linear layer is decomposed into 2 matmuls.
            const int decomposition = config.out_features.value();
            linear1 = register_module("linear1", Linear(config.insize, decomposition));
            linear2 = register_module(
                    "linear2", Linear(LinearOptions(decomposition, config.outsize).bias(false)));
            clamp4 = Clamp(-4.0, 4.0, config.clamp);
            encoder = Sequential(conv1, clamp1, conv2, clamp2, conv3, clamp3, rnns, linear1,
                                 linear2, clamp4);
        } else if (config.conv == 16) {
            linear1 = register_module(
                    "linear1", Linear(LinearOptions(config.insize, config.outsize).bias(false)));
            clamp4 = Clamp(-4.0, 4.0, config.clamp);
            encoder =
                    Sequential(conv1, clamp1, conv2, clamp2, conv3, clamp3, rnns, linear1, clamp4);
        } else {
            linear = register_module("linear1", LinearCRF(config.insize, config.outsize));
            encoder = Sequential(conv1, conv2, conv3, rnns, linear);
        }
>>>>>>> ceb3f475
    }

    void load_state_dict(const std::vector<torch::Tensor> &weights) {
        utils::load_state_dict(*this, weights);
    }

    torch::Tensor forward(torch::Tensor x) {
        nvtx3::scoped_range loop{"nn_forward"};
        return encoder->forward(x);
    }

    LSTMStackType rnns{nullptr};
    LinearCRF linear{nullptr};
    Linear linear1{nullptr}, linear2{nullptr};
    Sequential encoder{nullptr};
    Convolution conv1{nullptr}, conv2{nullptr}, conv3{nullptr};
    Clamp clamp1{nullptr}, clamp2{nullptr}, clamp3{nullptr}, clamp4{nullptr};
};

#if USE_CUDA_LSTM
using CudaCRFModelImpl = CRFModelImpl<CudaLSTMStack>;
TORCH_MODULE(CudaCRFModel);
#endif

using CpuCRFModelImpl = CRFModelImpl<LSTMStack>;
TORCH_MODULE(CpuCRFModel);

}  // namespace nn

CRFModelConfig load_crf_model_config(const std::filesystem::path &path) {
    const auto config_toml = toml::parse(path / "config.toml");

    CRFModelConfig config;
    config.qscale = 1.0f;
    config.qbias = 0.0f;

    if (config_toml.contains("qscore")) {
        const auto &qscore = toml::find(config_toml, "qscore");
        config.qbias = toml::find<float>(qscore, "bias");
        config.qscale = toml::find<float>(qscore, "scale");
    } else {
        spdlog::debug("> no qscore calibration found");
    }

    config.conv = 4;
    config.insize = 0;
    config.stride = 1;
    config.bias = true;
    config.clamp = false;

    // The encoder scale only appears in pre-v4 models.  In v4 models
    // the value of 1 is used.
    config.scale = 1.0f;

    const auto &encoder = toml::find(config_toml, "encoder");
    if (encoder.contains("type")) {
        // v4-type model
        for (const auto &segment : toml::find(config_toml, "encoder", "sublayers").as_array()) {
            const auto type = toml::find<std::string>(segment, "type");
            if (type.compare("convolution") == 0) {
                // Overall stride is the product of all conv layers' strides.
                config.stride *= toml::find<int>(segment, "stride");
            } else if (type.compare("lstm") == 0) {
                config.insize = toml::find<int>(segment, "size");
            } else if (type.compare("linear") == 0) {
                // Specifying out_features implies a decomposition of the linear layer matrix
                // multiply with a bottleneck before the final feature size.
                config.out_features = toml::find<int>(segment, "out_features");
            } else if (type.compare("clamp") == 0) {
                config.clamp = true;
            } else if (type.compare("linearcrfencoder") == 0) {
                config.blank_score = toml::find<float>(segment, "blank_score");
            }
        }
        config.conv = 16;
        config.bias = config.insize > 128;
    } else {
        // pre-v4 model
        config.stride = toml::find<int>(encoder, "stride");
        config.insize = toml::find<int>(encoder, "features");
        config.blank_score = toml::find<float>(encoder, "blank_score");
        config.scale = toml::find<float>(encoder, "scale");
    }

    const auto &global_norm = toml::find(config_toml, "global_norm");
    // Note that in v4 files state_len appears twice: under global_norm and under
    // linearcrfencoder.  We are ignoring the latter.
    config.state_len = toml::find<int>(global_norm, "state_len");

#ifdef __APPLE__
    // The Metal path outputs explicit stay scores from the NN.
    // TODO -- remove explicit stay score output from the Metal path.
    config.outsize = pow(4, config.state_len) * 5;
#else
    // CUDA and CPU paths do not output explicit stay scores from the NN.
    config.outsize = pow(4, config.state_len) * 4;
#endif

    return config;
}

std::vector<torch::Tensor> load_crf_model_weights(const std::filesystem::path &dir,
                                                  bool decomposition,
                                                  bool bias) {
    auto tensors = std::vector<std::string>{

            "0.conv.weight.tensor",      "0.conv.bias.tensor",

            "1.conv.weight.tensor",      "1.conv.bias.tensor",

            "2.conv.weight.tensor",      "2.conv.bias.tensor",

            "4.rnn.weight_ih_l0.tensor", "4.rnn.weight_hh_l0.tensor",
            "4.rnn.bias_ih_l0.tensor",   "4.rnn.bias_hh_l0.tensor",

            "5.rnn.weight_ih_l0.tensor", "5.rnn.weight_hh_l0.tensor",
            "5.rnn.bias_ih_l0.tensor",   "5.rnn.bias_hh_l0.tensor",

            "6.rnn.weight_ih_l0.tensor", "6.rnn.weight_hh_l0.tensor",
            "6.rnn.bias_ih_l0.tensor",   "6.rnn.bias_hh_l0.tensor",

            "7.rnn.weight_ih_l0.tensor", "7.rnn.weight_hh_l0.tensor",
            "7.rnn.bias_ih_l0.tensor",   "7.rnn.bias_hh_l0.tensor",

            "8.rnn.weight_ih_l0.tensor", "8.rnn.weight_hh_l0.tensor",
            "8.rnn.bias_ih_l0.tensor",   "8.rnn.bias_hh_l0.tensor",

            "9.linear.weight.tensor"};

    if (bias) {
        tensors.push_back("9.linear.bias.tensor");
    }

    if (decomposition) {
        tensors.push_back("10.linear.weight.tensor");
    }

    return utils::load_tensors(dir, tensors);
}

ModuleHolder<AnyModule> load_crf_model(const std::filesystem::path &path,
                                       const CRFModelConfig &model_config,
                                       const int batch_size,
                                       const int chunk_size,
                                       const torch::TensorOptions &options) {
#if USE_CUDA_LSTM
    if (options.device() != torch::kCPU) {
        const bool expand_blanks = false;
        auto model = nn::CudaCRFModel(model_config, expand_blanks, batch_size, chunk_size);
        return populate_model(model, path, options, model_config.out_features.has_value(),
                              model_config.bias);
    } else
#endif
    {
        const bool expand_blanks = true;
        auto model = nn::CpuCRFModel(model_config, expand_blanks, batch_size, chunk_size);
        return populate_model(model, path, options, model_config.out_features.has_value(),
                              model_config.bias);
    }
}

}  // namespace dorado<|MERGE_RESOLUTION|>--- conflicted
+++ resolved
@@ -13,7 +13,7 @@
 #include <cublas_v2.h>
 #include <cuda_runtime.h>
 
-#define USE_CUDA_LSTM 1 // TODO undo
+#define USE_CUDA_LSTM 1  // TODO undo
 #else
 #define USE_CUDA_LSTM 0
 #endif
@@ -52,7 +52,9 @@
 }
 
 static bool cuda_lstm_is_quantized(int layer_size) {
-    return ((layer_size == 96) || (layer_size == 129)); // TODO - change back! just a test to see if quantized kernels are the problem
+    return ((layer_size == 96) ||
+            (layer_size ==
+             129));  // TODO - change back! just a test to see if quantized kernels are the problem
 }
 #endif  // if USE_CUDA_LSTM
 
@@ -539,36 +541,24 @@
 
 template <class LSTMStackType>
 struct CRFModelImpl : Module {
-<<<<<<< HEAD
-    CRFModelImpl(int size,
-                 int outsize,
-                 int stride,
-                 bool expand_blanks,
-                 int batch_size,
-                 int chunk_size) {
-        if (size == 128) { // TODO this is horrible and breaks fast-128 support
+    CRFModelImpl(const CRFModelConfig &config, bool expand_blanks, int batch_size, int chunk_size) {
+        if (config.insize == 128) {  // TODO - this is wrong! need to fix it for stereo
             conv1 = register_module("conv1", Convolution(13, 16, 5, 1));
+            clamp1 = Clamp(-0.5, 3.5, config.clamp);
             conv2 = register_module("conv2", Convolution(16, 16, 5, 1));
-            conv3 = register_module("conv3", Convolution(16, size, 19, stride, true));
-        }else{
-            conv1 = register_module("conv1", Convolution(1, 4, 5, 1));
-            conv2 = register_module("conv2", Convolution(4, 16, 5, 1));
-            conv3 = register_module("conv3", Convolution(16, size, 19, stride, true));
-        }
-
-        rnns = register_module("rnns", LSTMStackType(size, batch_size, chunk_size / stride));
-        linear = register_module("linear", LinearCRF(size, outsize));
-        linear->expand_blanks = expand_blanks;
-        encoder = Sequential(conv1, conv2, conv3, rnns, linear);
-=======
-    CRFModelImpl(const CRFModelConfig &config, bool expand_blanks, int batch_size, int chunk_size) {
-        conv1 = register_module("conv1", Convolution(1, config.conv, 5, 1));
-        clamp1 = Clamp(-0.5, 3.5, config.clamp);
-        conv2 = register_module("conv2", Convolution(config.conv, 16, 5, 1));
-        clamp2 = Clamp(-0.5, 3.5, config.clamp);
-        conv3 = register_module("conv3", Convolution(16, config.insize, 19, config.stride, true));
-        clamp3 = Clamp(-0.5, 3.5, config.clamp);
-
+            clamp2 = Clamp(-0.5, 3.5, config.clamp);
+            conv3 = register_module("conv3",
+                                    Convolution(16, config.insize, 19, config.stride, true));
+            clamp3 = Clamp(-0.5, 3.5, config.clamp);
+        } else {
+            conv1 = register_module("conv1", Convolution(1, config.conv, 5, 1));
+            clamp1 = Clamp(-0.5, 3.5, config.clamp);
+            conv2 = register_module("conv2", Convolution(config.conv, 16, 5, 1));
+            clamp2 = Clamp(-0.5, 3.5, config.clamp);
+            conv3 = register_module("conv3",
+                                    Convolution(16, config.insize, 19, config.stride, true));
+            clamp3 = Clamp(-0.5, 3.5, config.clamp);
+        }
         rnns = register_module(
                 "rnns", LSTMStackType(config.insize, batch_size, chunk_size / config.stride));
 
@@ -591,7 +581,6 @@
             linear = register_module("linear1", LinearCRF(config.insize, config.outsize));
             encoder = Sequential(conv1, conv2, conv3, rnns, linear);
         }
->>>>>>> ceb3f475
     }
 
     void load_state_dict(const std::vector<torch::Tensor> &weights) {
