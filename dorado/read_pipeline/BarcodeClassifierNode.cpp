--- conflicted
+++ resolved
@@ -96,159 +96,6 @@
     }
 }
 
-<<<<<<< HEAD
-=======
-static std::pair<int, int> determine_trim_interval(const BarcodeScoreResult& res, int seqlen) {
-    // Initialize interval to be the whole read. Note that the interval
-    // defines which portion of the read to retain.
-    std::pair<int, int> trim_interval = {0, seqlen};
-
-    if (res.kit == UNCLASSIFIED_BARCODE) {
-        return trim_interval;
-    }
-
-    const float kFlankScoreThres = 0.6f;
-
-    // Use barcode flank positions to determine trim interval
-    // only if the flanks were confidently found. 1 is added to
-    // the end of top barcode end value because that's the position
-    // in the sequence where the barcode ends. So the actual sequence
-    // because from one after that.
-    auto kit_info_map = barcode_kits::get_kit_infos();
-    const barcode_kits::KitInfo& kit = kit_info_map.at(res.kit);
-    if (kit.double_ends) {
-        float top_flank_score = res.top_flank_score;
-        if (top_flank_score > kFlankScoreThres) {
-            trim_interval.first = res.top_barcode_pos.second + 1;
-        }
-
-        float bottom_flank_score = res.bottom_flank_score;
-        if (bottom_flank_score > kFlankScoreThres) {
-            trim_interval.second = res.bottom_barcode_pos.first;
-        }
-
-        // In some cases where the read length is very small, the front
-        // and rear windows could actually overlap. In that case find
-        // which window was used and just grab the interval for that
-        // window.
-        if (trim_interval.second <= trim_interval.first) {
-            if (res.use_top) {
-                return {res.top_barcode_pos.first, res.top_barcode_pos.second + 1};
-            } else {
-                return {res.bottom_barcode_pos.first, res.bottom_barcode_pos.second + 1};
-            }
-        }
-    } else {
-        float top_flank_score = res.top_flank_score;
-        if (top_flank_score > kFlankScoreThres) {
-            trim_interval.first = res.top_barcode_pos.second + 1;
-        }
-    }
-
-    if (trim_interval.second <= trim_interval.first) {
-        // This could happen if the read is very short and the barcoding
-        // algorithm determines the barcode interval to be the entire read.
-        // In that case, skip trimming.
-        trim_interval = {0, seqlen};
-    }
-
-    return trim_interval;
-}
-
-BamPtr BarcodeClassifierNode::trim_barcode(BamPtr input,
-                                           const BarcodeScoreResult& res,
-                                           int seqlen) const {
-    auto trim_interval = determine_trim_interval(res, seqlen);
-
-    if (trim_interval.second - trim_interval.first == seqlen) {
-        return input;
-    }
-
-    bam1_t* input_record = input.get();
-
-    // Fetch components that need to be trimmed.
-    std::string seq = utils::extract_sequence(input_record);
-    std::vector<uint8_t> qual = utils::extract_quality(input_record);
-    auto [stride, move_vals] = utils::extract_move_table(input_record);
-    int ts = bam_aux_get(input_record, "ts") ? int(bam_aux2i(bam_aux_get(input_record, "ts"))) : 0;
-    auto [modbase_str, modbase_probs] = utils::extract_modbase_info(input_record);
-
-    // Actually trim components.
-    auto trimmed_seq = utils::trim_sequence(seq, trim_interval);
-    auto trimmed_qual = utils::trim_quality(qual, trim_interval);
-    auto [positions_trimmed, trimmed_moves] = utils::trim_move_table(move_vals, trim_interval);
-    ts += positions_trimmed * stride;
-    auto [trimmed_modbase_str, trimmed_modbase_probs] =
-            utils::trim_modbase_info(seq, modbase_str, modbase_probs, trim_interval);
-    auto n_cigar = input_record->core.n_cigar;
-    std::vector<uint32_t> ops;
-    uint32_t ref_pos_consumed = 0;
-    if (n_cigar > 0) {
-        auto cigar_arr = bam_get_cigar(input_record);
-        ops = utils::trim_cigar(n_cigar, cigar_arr, trim_interval);
-        ref_pos_consumed =
-                ops.empty() ? 0 : utils::ref_pos_consumed(n_cigar, cigar_arr, trim_interval.first);
-    }
-
-    // Create a new bam record to hold the trimmed read.
-    bam1_t* out_record = bam_init1();
-    bam_set1(out_record, input_record->core.l_qname - input_record->core.l_extranul - 1,
-             bam_get_qname(input_record), input_record->core.flag, input_record->core.tid,
-             input_record->core.pos + ref_pos_consumed, input_record->core.qual, ops.size(),
-             ops.empty() ? NULL : ops.data(), input_record->core.mtid, input_record->core.mpos,
-             input_record->core.isize, trimmed_seq.size(), trimmed_seq.data(),
-             trimmed_qual.empty() ? NULL : (char*)trimmed_qual.data(), bam_get_l_aux(input_record));
-    memcpy(bam_get_aux(out_record), bam_get_aux(input_record), bam_get_l_aux(input_record));
-    out_record->l_data += bam_get_l_aux(input_record);
-
-    // Insert the new tags and delete the old ones.
-    if (!trimmed_moves.empty()) {
-        bam_aux_del(out_record, bam_aux_get(out_record, "mv"));
-        // Move table format is stride followed by moves.
-        trimmed_moves.insert(trimmed_moves.begin(), uint8_t(stride));
-        bam_aux_update_array(out_record, "mv", 'c', int(trimmed_moves.size()),
-                             (uint8_t*)trimmed_moves.data());
-    }
-
-    if (!trimmed_modbase_str.empty()) {
-        bam_aux_del(out_record, bam_aux_get(out_record, "MM"));
-        bam_aux_append(out_record, "MM", 'Z', int(trimmed_modbase_str.length() + 1),
-                       (uint8_t*)trimmed_modbase_str.c_str());
-        bam_aux_del(out_record, bam_aux_get(out_record, "ML"));
-        bam_aux_update_array(out_record, "ML", 'C', int(trimmed_modbase_probs.size()),
-                             (uint8_t*)trimmed_modbase_probs.data());
-    }
-
-    bam_aux_update_int(out_record, "ts", ts);
-
-    return BamPtr(out_record);
-}
-
-void BarcodeClassifierNode::trim_barcode(SimplexRead& read,
-                                         std::pair<int, int> trim_interval) const {
-    if (trim_interval.second - trim_interval.first == int(read.read_common.seq.length())) {
-        return;
-    }
-
-    read.read_common.seq = utils::trim_sequence(read.read_common.seq, trim_interval);
-    read.read_common.qstring = utils::trim_sequence(read.read_common.qstring, trim_interval);
-    size_t num_positions_trimmed;
-    std::tie(num_positions_trimmed, read.read_common.moves) =
-            utils::trim_move_table(read.read_common.moves, trim_interval);
-    read.read_common.num_trimmed_samples += read.read_common.model_stride * num_positions_trimmed;
-
-    if (read.read_common.mod_base_info) {
-        int num_modbase_channels = int(read.read_common.mod_base_info->alphabet.size());
-        // The modbase probs table consists of the probability per channel per base. So when
-        // trimming, we just shift everything by skipped bases * number of channels.
-        std::pair<int, int> modbase_interval = {trim_interval.first * num_modbase_channels,
-                                                trim_interval.second * num_modbase_channels};
-        read.read_common.base_mod_probs =
-                utils::trim_quality(read.read_common.base_mod_probs, modbase_interval);
-    }
-}
-
->>>>>>> 499eb46c
 std::shared_ptr<const BarcodingInfo> BarcodeClassifierNode::get_barcoding_info(
         const SimplexRead& read) const {
     if (m_default_barcoding_info && !m_default_barcoding_info->kit_name.empty()) {
