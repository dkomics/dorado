--- conflicted
+++ resolved
@@ -78,12 +78,8 @@
     }
 
     write_bam_aux_tags_from_fastq(record, fastq_record);
-<<<<<<< HEAD
-    utils::try_add_fastq_header_tag(record, fastq_record.header());
-    return result >= 0;
-=======
+    utils::try_add_fastq_header_tag(&record, fastq_record.header());
     return true;
->>>>>>> 302475e0
 }
 
 class FastqBamRecordGenerator {
