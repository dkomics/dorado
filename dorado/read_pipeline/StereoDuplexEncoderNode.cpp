--- conflicted
+++ resolved
@@ -78,12 +78,7 @@
     read->read_common.start_time_ms = template_read.read_common.start_time_ms;
 
     read->read_common.read_tag = template_read.read_common.read_tag;
-<<<<<<< HEAD
     read->read_common.client_access = template_read.read_common.client_access;
-    read->read_common.raw_data = tmp;  // use the encoded signal
-=======
-    read->read_common.client_id = template_read.read_common.client_id;
->>>>>>> 656766b5
     read->read_common.is_duplex = true;
     read->read_common.run_id = template_read.read_common.run_id;
     read->read_common.flowcell_id = template_read.read_common.flowcell_id;
