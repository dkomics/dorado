cmake_minimum_required(VERSION 3.20)
set(CMAKE_POLICY_DEFAULT_CMP0063 NEW)
set(CMAKE_POLICY_DEFAULT_CMP0077 NEW)

project(dorado)

if (NOT EXISTS ${CMAKE_BINARY_DIR}/CMakeCache.txt)
  if (NOT CMAKE_BUILD_TYPE)
    set(CMAKE_BUILD_TYPE "Release" CACHE STRING "" FORCE)
  endif()
endif()

message(STATUS "Build type: ${CMAKE_BUILD_TYPE}")

if(WIN32)
  message(STATUS "toolset: ${CMAKE_GENERATOR_TOOLSET}")
  message(STATUS "platform: ${CMAKE_GENERATOR_PLATFORM}")
  message(STATUS "vs platform: ${CMAKE_VS_PLATFORM_NAME}")
endif()

set(CMAKE_CXX_STANDARD 17)
set(CMAKE_CXX_EXTENSIONS OFF)
set(DORADO_3RD_PARTY ${CMAKE_CURRENT_SOURCE_DIR}/dorado/3rdparty)

find_package(CUDAToolkit QUIET)

if(${CUDAToolkit_FOUND})
  file(REAL_PATH ${CUDAToolkit_TARGET_DIR} CUDAToolkit_REAL_DIR)
  message(STATUS "Found CUDA ${CUDAToolkit_VERSION} (${CUDAToolkit_TARGET_DIR} -> ${CUDAToolkit_REAL_DIR})")
endif()

include(cmake/DoradoVersion.cmake)
include(cmake/UpdateSubmodules.cmake)
include(cmake/DownloadAndExtract.cmake)
include(cmake/SharedLibHelpers.cmake)

include(cmake/HDF5.cmake)
include(cmake/VbzPlugin.cmake)
include(cmake/Koi.cmake)
include(cmake/Pod5.cmake)
include(cmake/Torch.cmake)
include(cmake/OpenSSL.cmake)
include(cmake/Htslib.cmake)

if(DORADO_USING_OLD_CPP_ABI)
  # We need to force the use of the old ABI here, if we are building in an old ABI context, as otherwise elzip builds
  # with the libc++11 ABI and we can't link against it.
  add_compile_options(-D_GLIBCXX_USE_CXX11_ABI=0)
endif()

# We don't support GPU builds on macOS/x64
if (APPLE AND CMAKE_SYSTEM_PROCESSOR STREQUAL "x86_64")
    set(DORADO_GPU_BUILD FALSE)
else()
    set(DORADO_GPU_BUILD TRUE)
endif()

if(CMAKE_SYSTEM_NAME STREQUAL "Linux")
    if((CMAKE_SYSTEM_PROCESSOR MATCHES "^aarch64*|^arm*") AND (${CUDAToolkit_VERSION} VERSION_LESS 11.0))
        add_compile_definitions(DORADO_TX2)
    endif()
endif()

# ELZIP_DECOMPRESS_ONLY stops minizip from adding OpenSSL as a target, preventing use of three dylibs on osx.
set(ELZIP_DECOMPRESS_ONLY ON)
add_subdirectory(${DORADO_3RD_PARTY}/elzip)

set(ONT_MM2_EXE OFF)
add_subdirectory(${DORADO_3RD_PARTY}/ont-minimap2)

set(BUILD_TESTING OFF)
add_subdirectory(${DORADO_3RD_PARTY}/edlib EXCLUDE_FROM_ALL)
set(BUILD_TESTING ON)

enable_testing()

configure_file(dorado/Version.h.in dorado/Version.h)

set(LIB_SOURCE_FILES
    dorado/nn/CRFModel.h
    dorado/nn/CRFModel.cpp
    dorado/nn/ModelRunner.h
    dorado/nn/RemoraModel.cpp
    dorado/nn/RemoraModel.h
    dorado/read_pipeline/FakeDataLoader.cpp
    dorado/read_pipeline/FakeDataLoader.h
    dorado/read_pipeline/ReadPipeline.cpp
    dorado/read_pipeline/ReadPipeline.h
    dorado/read_pipeline/ScalerNode.cpp
    dorado/read_pipeline/ScalerNode.h
    dorado/read_pipeline/StereoDuplexEncoderNode.cpp
    dorado/read_pipeline/StereoDuplexEncoderNode.h
    dorado/read_pipeline/BasecallerNode.cpp
    dorado/read_pipeline/BasecallerNode.h
    dorado/read_pipeline/ModBaseCallerNode.cpp
    dorado/read_pipeline/ModBaseCallerNode.h
    dorado/read_pipeline/WriterNode.cpp
    dorado/read_pipeline/WriterNode.h
    dorado/read_pipeline/ReadFilterNode.cpp
    dorado/read_pipeline/ReadFilterNode.h
    dorado/read_pipeline/ReadToBamTypeNode.cpp
    dorado/read_pipeline/ReadToBamTypeNode.h
    dorado/read_pipeline/StatsCounter.cpp
    dorado/read_pipeline/StatsCounter.h
    dorado/read_pipeline/BaseSpaceDuplexCallerNode.cpp
    dorado/read_pipeline/BaseSpaceDuplexCallerNode.h
    dorado/decode/beam_search.cpp
    dorado/decode/fast_hash.cpp
    dorado/decode/fast_hash.h
    dorado/decode/beam_search.h
    dorado/decode/CPUDecoder.cpp
    dorado/decode/CPUDecoder.h
    dorado/modbase/remora_encoder.cpp
    dorado/modbase/remora_encoder.h
    dorado/modbase/remora_scaler.cpp
    dorado/modbase/remora_scaler.h
    dorado/modbase/remora_utils.cpp
    dorado/modbase/remora_utils.h
    dorado/utils/AsyncQueue.h
    dorado/utils/base_mod_utils.cpp
    dorado/utils/base_mod_utils.h
    dorado/utils/compat_utils.cpp
    dorado/utils/compat_utils.h
    dorado/utils/log_utils.h
    dorado/utils/log_utils.cpp
    dorado/utils/math_utils.h
    dorado/utils/module_utils.h
    dorado/utils/parameters.h
    dorado/utils/sequence_utils.cpp
    dorado/utils/sequence_utils.h
    dorado/utils/stitch.cpp
    dorado/utils/stitch.h
    dorado/utils/tensor_utils.cpp
    dorado/utils/tensor_utils.h
    dorado/utils/trim.cpp
    dorado/utils/trim.h
    dorado/utils/bam_utils.cpp
    dorado/utils/bam_utils.h
    dorado/utils/duplex_utils.h
    dorado/utils/duplex_utils.cpp
    dorado/utils/basecaller_utils.h
    dorado/utils/basecaller_utils.cpp
<<<<<<< HEAD
    dorado/utils/types.h)
=======
    dorado/read_pipeline/NullNode.h
    dorado/read_pipeline/NullNode.cpp)
>>>>>>> 1a215e79

if (DORADO_GPU_BUILD)
    if(APPLE)
        include(cmake/Metal.cmake)
        list(APPEND LIB_SOURCE_FILES
            dorado/nn/MetalCRFModel.h
            dorado/nn/MetalCRFModel.cpp
            dorado/utils/metal_utils.cpp
            dorado/utils/metal_utils.h
        )
    else()
        list(APPEND LIB_SOURCE_FILES
            dorado/decode/GPUDecoder.cpp
            dorado/decode/GPUDecoder.h
            dorado/nn/CudaCRFModel.h
            dorado/nn/CudaCRFModel.cpp
            dorado/utils/cuda_utils.cpp
            dorado/utils/cuda_utils.h
        )
    endif()
endif()

add_library(dorado_lib ${LIB_SOURCE_FILES})

set_target_properties(dorado_lib
    PROPERTIES
    LIBRARY_OUTPUT_DIRECTORY "${CMAKE_BINARY_DIR}/lib"
    ARCHIVE_OUTPUT_DIRECTORY "${CMAKE_BINARY_DIR}/lib"
)

target_compile_definitions(dorado_lib
    PUBLIC
        DORADO_GPU_BUILD=$<BOOL:${DORADO_GPU_BUILD}>
)

include_directories(${CMAKE_CURRENT_BINARY_DIR}/dorado
    ${TORCH_INCLUDE_DIRS}
    ${HDF5_INCLUDE_DIRS}
    ${KOI_INCLUDE}
    ${POD5_INCLUDE}
    ${HTSLIB_DIR}
    ${DORADO_3RD_PARTY}/HighFive/include
    ${DORADO_3RD_PARTY}/catch2
    ${DORADO_3RD_PARTY}/argparse
    ${DORADO_3RD_PARTY}/toml11
    ${DORADO_3RD_PARTY}/cpp-httplib
    ${DORADO_3RD_PARTY}/metal-cpp/metal-cpp
    ${DORADO_3RD_PARTY}/hdf_plugins/vbz_plugin
    ${DORADO_3RD_PARTY}/cxxpool/src
    ${DORADO_3RD_PARTY}/NVTX/c/include
    ${DORADO_3RD_PARTY}/spdlog/include
    ${DORADO_3RD_PARTY}/spdlog/include
    ${DORADO_3RD_PARTY}/indicators/include
    ${DORADO_3RD_PARTY}/ont-minimap2/src/3rdparty/minimap2
    dorado)

enable_testing()

if(NOT SKIP_HDF_PLUGINS)
  # Can skip this if we're consuming the lib from a parent project that already has hdf_plugins
  add_hdf_vbz_plugin()
endif()

target_precompile_headers(dorado_lib
    PRIVATE
    <torch/torch.h>
) 

target_link_libraries(dorado_lib
    ${APPLE_FWK_FOUNDATION}
    ${APPLE_FWK_QUARTZ_CORE}
    ${APPLE_FWK_METAL}
    ${TORCH_LIBRARIES}
    ${KOI_LIBRARIES}
    htslib
    vbz_hdf_plugin
    OpenSSL::SSL
    edlib
)

if(APPLE AND NOT CMAKE_SYSTEM_NAME STREQUAL "iOS")
    target_link_libraries(dorado_lib ${IOKIT})
endif()

if(NOT WIN32)
    add_dependencies(dorado_lib htslib_project)
endif()

if(APPLE AND DORADO_GPU_BUILD)
    add_custom_target(metal-lib DEPENDS default.metallib)
    add_dependencies(dorado_lib metal-lib)
endif()

if(NOT DORADO_LIB_ONLY)
    if(NOT WIN32)
        # Set up RPATHs so we can find dependencies
        set(CMAKE_SKIP_RPATH FALSE)
        # Note: we don't need the relative lib dir if everything is in 
        if(APPLE)
            set(CMAKE_INSTALL_RPATH "@executable_path/;@executable_path/../lib")
        else()
            set(CMAKE_INSTALL_RPATH "$ORIGIN/../lib/;$ORIGIN")
        endif()
        set(CMAKE_BUILD_WITH_INSTALL_RPATH FALSE)
    endif()

    add_executable(dorado 
        dorado/main.cpp
        dorado/cli/aligner.cpp
        dorado/cli/duplex.cpp
        dorado/cli/basecaller.cpp
        dorado/cli/benchmark.cpp        
        dorado/cli/download.cpp
        dorado/cli/cli.h
    )

    set_target_properties(dorado
        PROPERTIES
        RUNTIME_OUTPUT_DIRECTORY "${CMAKE_BINARY_DIR}/bin"
    )

    target_precompile_headers(dorado REUSE_FROM dorado_lib)

    target_link_libraries(dorado
        dorado_lib
        dorado_io_lib
        dorado_models_lib
        minimap2
    )

    if (DEFINED DORADO_INSTALL_PATH)
        set(CMAKE_INSTALL_PREFIX ${DORADO_INSTALL_PATH})
    else()
        set(CMAKE_INSTALL_PREFIX ${CMAKE_BINARY_DIR}/../dist)
    endif()

    install(TARGETS dorado RUNTIME)
endif()

if(CMAKE_SYSTEM_NAME STREQUAL "Linux")
    # CUDA toolkit DLLs we depend on:
    set(VERSIONED_CUDA_LIBS
        libcublas*.so.*
        libcudart*.so.*
        libnvrtc*.so.*
        libnvToolsExt*.so.*
    )

    if(CMAKE_SYSTEM_PROCESSOR STREQUAL "aarch64")
        list(APPEND VERSIONED_CUDA_LIBS
            "*cusparse.so*"
            "*curand.so*"
            "*cusolver.so*"
            "*cufft.so*"
        )
    endif()

    foreach(LIB IN LISTS VERSIONED_CUDA_LIBS)
        # torch may bundle it's own specific copy of the cuda libs. if it does, we want everything to point at them
        file(GLOB TORCH_CUDA_LIBS "${TORCH_LIB}/lib/${LIB}")
        if(TORCH_CUDA_LIBS)
            foreach(TORCH_CUDA_LIB IN LISTS TORCH_CUDA_LIBS)
                # create links to the torch bundled libs with hashes in the name
                # e.g. libcublas.so.11 => libcublas-3b81d170.so.11
                set(target ${TORCH_CUDA_LIB})
                string(REGEX REPLACE "-[0-9a-f]+[.]" "." link ${target})
                get_filename_component(target_name ${target} NAME)
                get_filename_component(link_name ${link} NAME)
                execute_process(COMMAND ln -rfs ${target_name} ${link_name} WORKING_DIRECTORY ${CMAKE_CURRENT_BINARY_DIR})
                install(FILES ${CMAKE_CURRENT_BINARY_DIR}/${link_name} DESTINATION lib COMPONENT redist_libs)

                # create links to the versioned links above
                # e.g. libcublas.so => libcublas.so.11
                string(REGEX REPLACE "[.]so[.0-9]*$" ".so" base_link ${link_name})
                execute_process(COMMAND ln -rfs ${link_name} ${base_link} WORKING_DIRECTORY ${CMAKE_CURRENT_BINARY_DIR})
                install(FILES ${CMAKE_CURRENT_BINARY_DIR}/${base_link} DESTINATION lib COMPONENT redist_libs)                
            endforeach()
        else()
            # bundle the libraries from the cuda toolkit
            file(GLOB NATIVE_CUDA_LIBS "${CUDAToolkit_ROOT}/targets/${CMAKE_SYSTEM_PROCESSOR}-linux/lib/${LIB}")
            install(FILES ${NATIVE_CUDA_LIBS} DESTINATION lib COMPONENT redist_libs)
        endif()
    endforeach()

    file(GLOB TORCH_DLLS "${TORCH_LIB}/lib/*.so*")
    install(FILES ${TORCH_DLLS} DESTINATION lib COMPONENT redist_libs)

    if(DYNAMIC_HDF)
        string(REPLACE "."  "" SHARED_LIB_EXT "${CMAKE_SHARED_LIBRARY_SUFFIX}")
        FILTER_LIST("${HDF5_C_LIBRARIES}" DEBUG_LIBRARIES debug optimized ${SHARED_LIB_EXT})
        RESOLVE_SYMLINKS("${DEBUG_LIBRARIES}" NEW_HDF_DEBUG_LIBRARIES)
        foreach(HDF_LIB IN LISTS NEW_HDF_DEBUG_LIBRARIES)
	    if(${HDF_LIB} MATCHES "hdf5")
                install(FILES ${HDF_LIB} DESTINATION lib COMPONENT redist_libs CONFIGURATIONS Debug)
            endif()
        endforeach()
        FILTER_LIST("${HDF5_C_LIBRARIES}" RELEASE_LIBRARIES optimized debug ${SHARED_LIB_EXT})
        RESOLVE_SYMLINKS("${RELEASE_LIBRARIES}" NEW_HDF_RELEASE_LIBRARIES)
        foreach(HDF_LIB IN LISTS NEW_HDF_RELEASE_LIBRARIES)
	    if(${HDF_LIB} MATCHES "hdf5")
                install(FILES ${HDF_LIB} DESTINATION lib COMPONENT redist_libs CONFIGURATIONS Release ReleaseWithDebInfo)
            endif()
        endforeach()
    endif()

    find_library(SZ_DLL sz REQUIRED)
    get_filename_component(SZ_DLL_PATH ${SZ_DLL} DIRECTORY)
    file(GLOB SZ_DLLS "${SZ_DLL_PATH}/libsz.so*")
    install(FILES ${SZ_DLLS} DESTINATION lib COMPONENT redist_libs)

    find_library(AEC_DLL aec REQUIRED)
    get_filename_component(AEC_DLL_PATH ${AEC_DLL} DIRECTORY)
    file(GLOB AEC_DLLS "${AEC_DLL_PATH}/libaec.so*")
    install(FILES ${AEC_DLLS} DESTINATION lib COMPONENT redist_libs)

    # If zstd has been dynamically linked, add the .so to the package
    get_filename_component(ZSTD_LIBRARY_PATH ${ZSTD_LIBRARY_RELEASE} DIRECTORY)
    file(GLOB ZSTD_DLLS "${ZSTD_LIBRARY_PATH}/*zstd.so*")
    install(FILES ${ZSTD_DLLS} DESTINATION lib COMPONENT redist_libs)

elseif(WIN32)
    file(GLOB TORCH_DLLS "${TORCH_LIB}/lib/*.dll")
    install(FILES ${TORCH_DLLS} DESTINATION bin COMPONENT redist_libs)
    file(GLOB HTSLIB_DLLS "${HTSLIB_DIR}/*.dll")
    install(FILES ${HTSLIB_DLLS} DESTINATION bin COMPONENT redist_libs)
elseif(APPLE)
    file(GLOB TORCH_DLLS "${TORCH_LIB}/lib/*.dylib")
    install(FILES ${TORCH_DLLS} DESTINATION lib COMPONENT redist_libs)
endif()

add_library(dorado_models_lib
    dorado/utils/models.cpp
    dorado/utils/models.h
)

target_link_libraries(dorado_models_lib
    OpenSSL::SSL
    elzip
)

if(NOT CMAKE_SYSTEM_NAME STREQUAL "iOS")
    add_library(dorado_io_lib
        dorado/data_loader/DataLoader.cpp
        dorado/data_loader/DataLoader.h
    )

    if (${CMAKE_SYSTEM_NAME} STREQUAL "Linux")
        add_library(dorado_allocator_lib STATIC
            dorado/utils/allocator_override.cpp
        )
        target_link_libraries(dorado_allocator_lib
            ${POD5_LIBRARIES}
        )

        target_link_libraries(dorado_io_lib dorado_allocator_lib)
    endif()

    target_link_libraries(dorado_io_lib
       ${POD5_LIBRARIES}
       ${HDF5_C_LIBRARIES}
       ${CMAKE_DL_LIBS}
    )

    if(WIN32)
        target_link_libraries(dorado_io_lib
           ${ZLIB_LIBRARIES}
        )
    endif()

    set_target_properties(dorado_io_lib
        PROPERTIES
        LIBRARY_OUTPUT_DIRECTORY "${CMAKE_BINARY_DIR}/lib"
        ARCHIVE_OUTPUT_DIRECTORY "${CMAKE_BINARY_DIR}/lib"
    )

    add_subdirectory(tests)
endif()

if(NOT DORADO_LIB_ONLY)
    include(cmake/DoradoPackaging.cmake)
endif()<|MERGE_RESOLUTION|>--- conflicted
+++ resolved
@@ -140,12 +140,9 @@
     dorado/utils/duplex_utils.cpp
     dorado/utils/basecaller_utils.h
     dorado/utils/basecaller_utils.cpp
-<<<<<<< HEAD
-    dorado/utils/types.h)
-=======
+    dorado/utils/types.h
     dorado/read_pipeline/NullNode.h
     dorado/read_pipeline/NullNode.cpp)
->>>>>>> 1a215e79
 
 if (DORADO_GPU_BUILD)
     if(APPLE)
